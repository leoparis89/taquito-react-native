{
  "name": "integration-tests",
  "scripts": {
    "test:faucet": "RUN_WITH_FAUCET=true jest --runInBand",
    "test:carthagenet": "CARTHAGENET=true jest",
    "test:carthagenet-faucet": "RUN_CARTHAGENET_WITH_FAUCET=true jest --runInBand",
    "test:delphinet": "DELPHINET=true jest",
    "test:delphinet-faucet": "RUN_DELPHINET_WITH_FAUCET=true jest --runInBand",
    "test:edonet": "EDONET=true jest",
    "test:edonet-faucet": "RUN_EDONET_WITH_FAUCET=true jest --runInBand",
    "test": "jest"
  },
  "version": "7.1.0-beta.0",
  "dependencies": {
    "@ledgerhq/hw-transport": "^5.25.0",
    "@ledgerhq/hw-transport-node-hid": "^5.25.0",
    "@taquito/http-utils": "^7.1.0-beta.0",
    "@taquito/local-forging": "^7.1.0-beta.0",
    "@taquito/remote-signer": "^7.1.0-beta.0",
    "@taquito/signer": "^7.1.0-beta.0",
    "@taquito/taquito": "^7.1.0-beta.0",
    "@taquito/utils": "^7.1.0-beta.0"
  },
  "private": true,
  "jest": {
    "transform": {
      ".(ts|tsx)": "ts-jest"
    },
    "testEnvironment": "node",
    "testRegex": "(/__tests__/.*|\\.(test|spec))\\.(ts|tsx|js)$",
    "moduleFileExtensions": [
      "ts",
      "tsx",
      "js"
    ],
    "coveragePathIgnorePatterns": [
      "/node_modules/",
      "/test/"
    ],
    "testPathIgnorePatterns": [
      "./ledger-signer.spec.ts",
      "./ledger-signer-falling-tests.spec.ts",
      "./rpc-nodes.spec.ts"
    ]
  },
  "devDependencies": {
    "@types/jest": "^26.0.16",
    "@types/node": "^14.14.10",
    "jest": "^26.6.3",
    "jest-config": "^26.5.2",
    "lint-staged": "^10.4.0",
    "ts-jest": "^26.4.4",
    "ts-node": "^9.1.1",
    "tslint": "^6.1.3",
    "tslint-config-prettier": "^1.18.0",
    "tslint-config-standard": "^9.0.0",
<<<<<<< HEAD
    "typescript": "^4.0.5"
=======
    "typescript": "~4.1.2"
>>>>>>> a3dce2d4
  },
  "config": {
    "commitizen": {
      "path": "node_modules/cz-conventional-changelog"
    }
  },
  "commitlint": {
    "extends": [
      "@commitlint/config-conventional"
    ]
  }
}<|MERGE_RESOLUTION|>--- conflicted
+++ resolved
@@ -54,11 +54,7 @@
     "tslint": "^6.1.3",
     "tslint-config-prettier": "^1.18.0",
     "tslint-config-standard": "^9.0.0",
-<<<<<<< HEAD
-    "typescript": "^4.0.5"
-=======
     "typescript": "~4.1.2"
->>>>>>> a3dce2d4
   },
   "config": {
     "commitizen": {
