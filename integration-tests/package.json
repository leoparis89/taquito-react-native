{
  "name": "integration-tests",
  "scripts": {
    "test:faucet": "RUN_WITH_FAUCET=true jest --runInBand",
    "test": "jest"
  },
  "version": "6.3.0-wallet.4",
  "dependencies": {
    "@taquito/http-utils": "^6.3.0-wallet.4",
    "@taquito/local-forging": "^6.3.0-wallet.4",
    "@taquito/remote-signer": "^6.3.0-wallet.4",
    "@taquito/signer": "^6.3.0-wallet.4",
    "@taquito/taquito": "^6.3.0-wallet.4",
    "@taquito/utils": "^6.3.0-wallet.4"
  },
  "private": true,
  "jest": {
    "transform": {
      ".(ts|tsx)": "ts-jest"
    },
    "testEnvironment": "node",
    "testRegex": "(/__tests__/.*|\\.(test|spec))\\.(ts|tsx|js)$",
    "moduleFileExtensions": [
      "ts",
      "tsx",
      "js"
    ],
    "coveragePathIgnorePatterns": [
      "/node_modules/",
      "/test/"
    ]
  },
  "devDependencies": {
<<<<<<< HEAD
    "@types/jest": "^23.3.2",
    "@types/node": "^10.14.13",
    "jest": "^24.8.0",
    "jest-config": "^24.8.0",
    "lint-staged": "^8.0.0",
    "ts-jest": "^24.0.2",
    "ts-node": "^7.0.1",
    "tslint": "^5.11.0",
    "tslint-config-prettier": "^1.15.0",
    "tslint-config-standard": "^8.0.1",
    "typescript": "~3.8.3"
=======
    "@types/jest": "^25.2.2",
    "@types/node": "^14.0.1",
    "jest": "^26.0.1",
    "jest-config": "^26.0.1",
    "lint-staged": "^10.2.2",
    "ts-jest": "^26.0.0",
    "ts-node": "^8.10.1",
    "tslint": "^6.1.2",
    "tslint-config-prettier": "^1.18.0",
    "tslint-config-standard": "^9.0.0",
    "typescript": "~3.9.2"
>>>>>>> 0a376506
  },
  "config": {
    "commitizen": {
      "path": "node_modules/cz-conventional-changelog"
    }
  },
  "commitlint": {
    "extends": [
      "@commitlint/config-conventional"
    ]
  }
}<|MERGE_RESOLUTION|>--- conflicted
+++ resolved
@@ -31,19 +31,6 @@
     ]
   },
   "devDependencies": {
-<<<<<<< HEAD
-    "@types/jest": "^23.3.2",
-    "@types/node": "^10.14.13",
-    "jest": "^24.8.0",
-    "jest-config": "^24.8.0",
-    "lint-staged": "^8.0.0",
-    "ts-jest": "^24.0.2",
-    "ts-node": "^7.0.1",
-    "tslint": "^5.11.0",
-    "tslint-config-prettier": "^1.15.0",
-    "tslint-config-standard": "^8.0.1",
-    "typescript": "~3.8.3"
-=======
     "@types/jest": "^25.2.2",
     "@types/node": "^14.0.1",
     "jest": "^26.0.1",
@@ -55,7 +42,6 @@
     "tslint-config-prettier": "^1.18.0",
     "tslint-config-standard": "^9.0.0",
     "typescript": "~3.9.2"
->>>>>>> 0a376506
   },
   "config": {
     "commitizen": {
