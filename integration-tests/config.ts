import { localForger } from '@taquito/local-forging';
import { CompositeForger, RpcForger, TezosToolkit, Protocols } from '@taquito/taquito';
import { RemoteSigner } from '@taquito/remote-signer';
import { HttpBackend } from '@taquito/http-utils'
import { b58cencode, Prefix, prefix } from '@taquito/utils';
import { importKey } from '@taquito/signer'
import fs from 'fs';

const nodeCrypto = require('crypto');

enum ForgerType {
  LOCAL = 'local',
  RPC = 'rpc',
  COMPOSITE = 'composite'
}

const forgers: ForgerType[] = [ForgerType.COMPOSITE];
const envConfig = process.env['TEZOS_RPC_NODE'];

interface Config {
  rpc: string,
  knownBaker: string,
  knownContract: string,
<<<<<<< HEAD
  knownBigMapContract: string,
  protocol: Protocols
=======
  protocol: Protocols,
  signerConfig: EphemeralConfig | FaucetConfig
}
/**
 * SignerType specifies the different signer options used in the integration test suite. EPHEMERAL_KEY relies on a the [tezos-key-get-api](https://github.com/ecadlabs/tezos-key-gen-api)
 */
enum SignerType {
  FAUCET,
  EPHEMERAL_KEY
>>>>>>> 1b53979c
}

interface ConfigWithSetup extends Config {
  lib: TezosToolkit,
  setup: () => Promise<void>,
  createAddress: () => Promise<TezosToolkit>,
  protocol: Protocols
}
/**
 * EphemeralConfig contains configuration for interacting with the [tezos-key-gen-api](https://github.com/ecadlabs/tezos-key-gen-api)
 */
interface EphemeralConfig {
  type: SignerType.EPHEMERAL_KEY,
  keyUrl: string,
  requestHeaders: {[key: string]: string}
}

/**
 * FaucetConfig contains a JSON faucet key that can be used on Tezos test-nets or sandboxes. Faucet keys for public testnets are available from [https://faucet.tzalpha.net/](https://faucet.tzalpha.net/)
 */
interface FaucetConfig {
  type: SignerType.FAUCET,
  faucetKey: {}
}

  const carthagenetEphemeral = {
    rpc: 'https://api.tez.ie/rpc/carthagenet',
    knownBaker: 'tz1aWXP237BLwNHJcCD4b3DutCevhqq2T1Z9',
    knownContract: 'KT1XYa1JPKYVJYVJge89r4w2tShS8JYb1NQh',
<<<<<<< HEAD
    knownBigMapContract: 'KT1HqWsXrGbHWc9muqkApqWu64WsxCU3FoRf',
    protocol: Protocols.PsCARTHA
  },
  {
    rpc: 'https://api.tez.ie/rpc/babylonnet',
    knownBaker: 'tz1eY5Aqa1kXDFoiebL28emyXFoneAoVg1zh',
    knownContract: 'KT1EM2LvxxFGB3Svh9p9HCP2jEEYyHjABMbK',
    knownBigMapContract: 'KT1T2KjQdqeNzeaSGm9MfzfgMN8rWC94BrTP',
    protocol: Protocols.PsBabyM1
=======
    protocol: Protocols.PsCARTHA,
    signerConfig: {
      type: SignerType.EPHEMERAL_KEY as SignerType.EPHEMERAL_KEY,
      keyUrl: 'https://api.tez.ie/keys/carthagenet/ephemeral',
      requestHeaders: {'Authorization': 'Bearer taquito-example'},
     }
  }
  const babylonnetEphemeral = {
    rpc: 'https://api.tez.ie/rpc/babylonnet',
    knownBaker: 'tz1eY5Aqa1kXDFoiebL28emyXFoneAoVg1zh',
    knownContract: 'KT1EM2LvxxFGB3Svh9p9HCP2jEEYyHjABMbK',
    protocol: Protocols.PsBabyM1,
    signerConfig: {
      type: SignerType.EPHEMERAL_KEY as SignerType.EPHEMERAL_KEY,
      keyUrl: 'https://api.tez.ie/keys/babylonnet/ephemeral',
      requestHeaders: {'Authorization': 'Bearer taquito-example'},
     }
  }
 // Well known faucet key. Can be overridden by setting the `TEZOS_FAUCET_KEY_FILE` environment variable
 const key = {
        email: "peqjckge.qkrrajzs@tezos.example.org",
        password: "y4BX7qS1UE",
        mnemonic: [
          "skate",
          "damp",
          "faculty",
          "morning",
          "bring",
          "ridge",
          "traffic",
          "initial",
          "piece",
          "annual",
          "give",
          "say",
          "wrestle",
          "rare",
          "ability"
        ],
        secret: "7d4c8c3796fdbf4869edb5703758f0e5831f5081"
     }

 const carthagenetFaucet = {
    rpc: 'https://api.tez.ie/rpc/carthagenet',
    knownBaker: 'tz1eY5Aqa1kXDFoiebL28emyXFoneAoVg1zh',
    knownContract: 'KT1EM2LvxxFGB3Svh9p9HCP2jEEYyHjABMbK',
    protocol: Protocols.PsCARTHA,
    signerConfig: {
      type: SignerType.FAUCET as SignerType.FAUCET,
      faucetKey: key,
     }
  }

 const babylonnetFaucet = {
    rpc: 'https://api.tez.ie/rpc/babylonnet',
    knownBaker: 'tz1eY5Aqa1kXDFoiebL28emyXFoneAoVg1zh',
    knownContract: 'KT1EM2LvxxFGB3Svh9p9HCP2jEEYyHjABMbK',
    protocol: Protocols.PsBabyM1,
    signerConfig: {
      type: SignerType.FAUCET as SignerType.FAUCET,
      faucetKey: key,
     }
>>>>>>> 1b53979c
  }
const providers: Config[] = [];

if (process.env['RUN_WITH_FAUCET']) {
  providers.push(carthagenetFaucet, babylonnetFaucet)
} else {
  providers.push(carthagenetEphemeral, babylonnetEphemeral)
}

const faucetKeyFile = process.env['TEZOS_FAUCET_KEY_FILE']

jest.setTimeout(60000 * 10);

const setupForger = (Tezos: TezosToolkit, forger: ForgerType): void => {
  if (forger === ForgerType.LOCAL) {
    Tezos.setProvider({ forger: localForger })
  } else if (forger === ForgerType.COMPOSITE) {
    const rpcForger = Tezos.getFactory(RpcForger)();
    const composite = new CompositeForger([rpcForger, localForger]);
    Tezos.setProvider({ forger: composite })
  }
}

export const CONFIGS: ConfigWithSetup[] =
  forgers.reduce((prev, forger: ForgerType) => {
<<<<<<< HEAD
    const configs = providers.map(({ rpc, knownBaker, knownContract, knownBigMapContract, protocol }) => {
=======
    const configs = providers.map(({ rpc, knownBaker, knownContract, protocol, signerConfig }) => {
>>>>>>> 1b53979c
      const Tezos = new TezosToolkit();

      Tezos.setProvider({ rpc })
      setupForger(Tezos, forger)

      return {
<<<<<<< HEAD
        rpc, knownBaker, knownContract, knownBigMapContract, protocol, lib: Tezos, setup: async () => {
          let faucetKey = {
            email: "peqjckge.qkrrajzs@tezos.example.org",
            password: "y4BX7qS1UE", mnemonic: [
              "skate",
              "damp",
              "faculty",
              "morning",
              "bring",
              "ridge",
              "traffic",
              "initial",
              "piece",
              "annual",
              "give",
              "say",
              "wrestle",
              "rare",
              "ability"
            ],
            secret: "7d4c8c3796fdbf4869edb5703758f0e5831f5081"
          }
          if (faucetKeyFile) {
            faucetKey = JSON.parse(fs.readFileSync(faucetKeyFile).toString())
          }
=======
        rpc,
        knownBaker,
        knownContract,
        protocol,
        lib: Tezos,
        signerConfig,
        setup: async () => {
          if (signerConfig.type === SignerType.FAUCET) {

            const faucetKey: any = faucetKeyFile || signerConfig.faucetKey
            await importKey(Tezos, faucetKey.email, faucetKey.password, faucetKey.mnemonic.join(" "), faucetKey.secret)

          } else if(signerConfig.type === SignerType.EPHEMERAL_KEY) {
>>>>>>> 1b53979c

            const httpClient = new HttpBackend()
            const { id, pkh } = await httpClient.createRequest(
              {
                url:  signerConfig.keyUrl,
                method: 'POST',
                headers: signerConfig.requestHeaders,
              })

            const signer = new RemoteSigner(
              pkh,
              `${signerConfig.keyUrl}/${id}/`,
              { headers: signerConfig.requestHeaders },
            )
            Tezos.setSignerProvider(signer)

          }
        },
        createAddress: async () => {
          const tezos = new TezosToolkit()
          tezos.setProvider({ rpc: rpc })

          const keyBytes = Buffer.alloc(32);
          nodeCrypto.randomFillSync(keyBytes)

          const key = b58cencode(new Uint8Array(keyBytes), prefix[Prefix.P2SK]);
          await importKey(tezos, key);

          return tezos;
        }
      };
    });
    return [...prev, ...configs]
  }, [] as ConfigWithSetup[]);<|MERGE_RESOLUTION|>--- conflicted
+++ resolved
@@ -21,10 +21,7 @@
   rpc: string,
   knownBaker: string,
   knownContract: string,
-<<<<<<< HEAD
   knownBigMapContract: string,
-  protocol: Protocols
-=======
   protocol: Protocols,
   signerConfig: EphemeralConfig | FaucetConfig
 }
@@ -34,7 +31,6 @@
 enum SignerType {
   FAUCET,
   EPHEMERAL_KEY
->>>>>>> 1b53979c
 }
 
 interface ConfigWithSetup extends Config {
@@ -49,7 +45,7 @@
 interface EphemeralConfig {
   type: SignerType.EPHEMERAL_KEY,
   keyUrl: string,
-  requestHeaders: {[key: string]: string}
+  requestHeaders: { [key: string]: string }
 }
 
 /**
@@ -60,85 +56,77 @@
   faucetKey: {}
 }
 
-  const carthagenetEphemeral = {
-    rpc: 'https://api.tez.ie/rpc/carthagenet',
-    knownBaker: 'tz1aWXP237BLwNHJcCD4b3DutCevhqq2T1Z9',
-    knownContract: 'KT1XYa1JPKYVJYVJge89r4w2tShS8JYb1NQh',
-<<<<<<< HEAD
-    knownBigMapContract: 'KT1HqWsXrGbHWc9muqkApqWu64WsxCU3FoRf',
-    protocol: Protocols.PsCARTHA
-  },
-  {
-    rpc: 'https://api.tez.ie/rpc/babylonnet',
-    knownBaker: 'tz1eY5Aqa1kXDFoiebL28emyXFoneAoVg1zh',
-    knownContract: 'KT1EM2LvxxFGB3Svh9p9HCP2jEEYyHjABMbK',
-    knownBigMapContract: 'KT1T2KjQdqeNzeaSGm9MfzfgMN8rWC94BrTP',
-    protocol: Protocols.PsBabyM1
-=======
-    protocol: Protocols.PsCARTHA,
-    signerConfig: {
-      type: SignerType.EPHEMERAL_KEY as SignerType.EPHEMERAL_KEY,
-      keyUrl: 'https://api.tez.ie/keys/carthagenet/ephemeral',
-      requestHeaders: {'Authorization': 'Bearer taquito-example'},
-     }
-  }
-  const babylonnetEphemeral = {
-    rpc: 'https://api.tez.ie/rpc/babylonnet',
-    knownBaker: 'tz1eY5Aqa1kXDFoiebL28emyXFoneAoVg1zh',
-    knownContract: 'KT1EM2LvxxFGB3Svh9p9HCP2jEEYyHjABMbK',
-    protocol: Protocols.PsBabyM1,
-    signerConfig: {
-      type: SignerType.EPHEMERAL_KEY as SignerType.EPHEMERAL_KEY,
-      keyUrl: 'https://api.tez.ie/keys/babylonnet/ephemeral',
-      requestHeaders: {'Authorization': 'Bearer taquito-example'},
-     }
-  }
- // Well known faucet key. Can be overridden by setting the `TEZOS_FAUCET_KEY_FILE` environment variable
- const key = {
-        email: "peqjckge.qkrrajzs@tezos.example.org",
-        password: "y4BX7qS1UE",
-        mnemonic: [
-          "skate",
-          "damp",
-          "faculty",
-          "morning",
-          "bring",
-          "ridge",
-          "traffic",
-          "initial",
-          "piece",
-          "annual",
-          "give",
-          "say",
-          "wrestle",
-          "rare",
-          "ability"
-        ],
-        secret: "7d4c8c3796fdbf4869edb5703758f0e5831f5081"
-     }
-
- const carthagenetFaucet = {
-    rpc: 'https://api.tez.ie/rpc/carthagenet',
-    knownBaker: 'tz1eY5Aqa1kXDFoiebL28emyXFoneAoVg1zh',
-    knownContract: 'KT1EM2LvxxFGB3Svh9p9HCP2jEEYyHjABMbK',
-    protocol: Protocols.PsCARTHA,
-    signerConfig: {
-      type: SignerType.FAUCET as SignerType.FAUCET,
-      faucetKey: key,
-     }
-  }
-
- const babylonnetFaucet = {
-    rpc: 'https://api.tez.ie/rpc/babylonnet',
-    knownBaker: 'tz1eY5Aqa1kXDFoiebL28emyXFoneAoVg1zh',
-    knownContract: 'KT1EM2LvxxFGB3Svh9p9HCP2jEEYyHjABMbK',
-    protocol: Protocols.PsBabyM1,
-    signerConfig: {
-      type: SignerType.FAUCET as SignerType.FAUCET,
-      faucetKey: key,
-     }
->>>>>>> 1b53979c
-  }
+const carthagenetEphemeral = {
+  rpc: 'https://api.tez.ie/rpc/carthagenet',
+  knownBaker: 'tz1aWXP237BLwNHJcCD4b3DutCevhqq2T1Z9',
+  knownContract: 'KT1XYa1JPKYVJYVJge89r4w2tShS8JYb1NQh',
+  knownBigMapContract: 'KT1HqWsXrGbHWc9muqkApqWu64WsxCU3FoRf',
+  protocol: Protocols.PsCARTHA,
+  signerConfig: {
+    type: SignerType.EPHEMERAL_KEY as SignerType.EPHEMERAL_KEY,
+    keyUrl: 'https://api.tez.ie/keys/carthagenet/ephemeral',
+    requestHeaders: { 'Authorization': 'Bearer taquito-example' },
+  }
+}
+const babylonnetEphemeral = {
+  rpc: 'https://api.tez.ie/rpc/babylonnet',
+  knownBaker: 'tz1eY5Aqa1kXDFoiebL28emyXFoneAoVg1zh',
+  knownContract: 'KT1EM2LvxxFGB3Svh9p9HCP2jEEYyHjABMbK',
+  knownBigMapContract: 'KT1T2KjQdqeNzeaSGm9MfzfgMN8rWC94BrTP',
+  protocol: Protocols.PsBabyM1,
+  signerConfig: {
+    type: SignerType.EPHEMERAL_KEY as SignerType.EPHEMERAL_KEY,
+    keyUrl: 'https://api.tez.ie/keys/babylonnet/ephemeral',
+    requestHeaders: { 'Authorization': 'Bearer taquito-example' },
+  }
+}
+// Well known faucet key. Can be overridden by setting the `TEZOS_FAUCET_KEY_FILE` environment variable
+const key = {
+  email: "peqjckge.qkrrajzs@tezos.example.org",
+  password: "y4BX7qS1UE",
+  mnemonic: [
+    "skate",
+    "damp",
+    "faculty",
+    "morning",
+    "bring",
+    "ridge",
+    "traffic",
+    "initial",
+    "piece",
+    "annual",
+    "give",
+    "say",
+    "wrestle",
+    "rare",
+    "ability"
+  ],
+  secret: "7d4c8c3796fdbf4869edb5703758f0e5831f5081"
+}
+
+const carthagenetFaucet = {
+  rpc: 'https://api.tez.ie/rpc/carthagenet',
+  knownBaker: 'tz1eY5Aqa1kXDFoiebL28emyXFoneAoVg1zh',
+  knownContract: 'KT1EM2LvxxFGB3Svh9p9HCP2jEEYyHjABMbK',
+  knownBigMapContract: 'KT1HqWsXrGbHWc9muqkApqWu64WsxCU3FoRf',
+  protocol: Protocols.PsCARTHA,
+  signerConfig: {
+    type: SignerType.FAUCET as SignerType.FAUCET,
+    faucetKey: key,
+  }
+}
+
+const babylonnetFaucet = {
+  rpc: 'https://api.tez.ie/rpc/babylonnet',
+  knownBaker: 'tz1eY5Aqa1kXDFoiebL28emyXFoneAoVg1zh',
+  knownContract: 'KT1EM2LvxxFGB3Svh9p9HCP2jEEYyHjABMbK',
+  knownBigMapContract: 'KT1T2KjQdqeNzeaSGm9MfzfgMN8rWC94BrTP',
+  protocol: Protocols.PsBabyM1,
+  signerConfig: {
+    type: SignerType.FAUCET as SignerType.FAUCET,
+    faucetKey: key,
+  }
+}
 const providers: Config[] = [];
 
 if (process.env['RUN_WITH_FAUCET']) {
@@ -163,47 +151,17 @@
 
 export const CONFIGS: ConfigWithSetup[] =
   forgers.reduce((prev, forger: ForgerType) => {
-<<<<<<< HEAD
-    const configs = providers.map(({ rpc, knownBaker, knownContract, knownBigMapContract, protocol }) => {
-=======
-    const configs = providers.map(({ rpc, knownBaker, knownContract, protocol, signerConfig }) => {
->>>>>>> 1b53979c
+    const configs = providers.map(({ rpc, knownBaker, knownContract, protocol, knownBigMapContract, signerConfig }) => {
       const Tezos = new TezosToolkit();
 
       Tezos.setProvider({ rpc })
       setupForger(Tezos, forger)
 
       return {
-<<<<<<< HEAD
-        rpc, knownBaker, knownContract, knownBigMapContract, protocol, lib: Tezos, setup: async () => {
-          let faucetKey = {
-            email: "peqjckge.qkrrajzs@tezos.example.org",
-            password: "y4BX7qS1UE", mnemonic: [
-              "skate",
-              "damp",
-              "faculty",
-              "morning",
-              "bring",
-              "ridge",
-              "traffic",
-              "initial",
-              "piece",
-              "annual",
-              "give",
-              "say",
-              "wrestle",
-              "rare",
-              "ability"
-            ],
-            secret: "7d4c8c3796fdbf4869edb5703758f0e5831f5081"
-          }
-          if (faucetKeyFile) {
-            faucetKey = JSON.parse(fs.readFileSync(faucetKeyFile).toString())
-          }
-=======
         rpc,
         knownBaker,
         knownContract,
+        knownBigMapContract,
         protocol,
         lib: Tezos,
         signerConfig,
@@ -213,13 +171,12 @@
             const faucetKey: any = faucetKeyFile || signerConfig.faucetKey
             await importKey(Tezos, faucetKey.email, faucetKey.password, faucetKey.mnemonic.join(" "), faucetKey.secret)
 
-          } else if(signerConfig.type === SignerType.EPHEMERAL_KEY) {
->>>>>>> 1b53979c
+          } else if (signerConfig.type === SignerType.EPHEMERAL_KEY) {
 
             const httpClient = new HttpBackend()
             const { id, pkh } = await httpClient.createRequest(
               {
-                url:  signerConfig.keyUrl,
+                url: signerConfig.keyUrl,
                 method: 'POST',
                 headers: signerConfig.requestHeaders,
               })
