--- conflicted
+++ resolved
@@ -2,10 +2,12 @@
 import { localForger } from '@taquito/local-forging'
 import fs from 'fs'
 
-<<<<<<< HEAD
-const providers = (process.env['TEZOS_RPC_NODE'] && process.env['TEZOS_RPC_NODE'].split(',')) || ['https://api.tez.ie/rpc/babylonnet', 'https://api.tez.ie/rpc/carthagenet']
-const forgers = ['local', 'rpc'];
-=======
+enum ForgerType {
+  LOCAL = 'local',
+  RPC = 'rpc'
+}
+
+const forgers: ForgerType[] = [ForgerType.LOCAL, ForgerType.RPC];
 const envConfig = process.env['TEZOS_RPC_NODE'];
 
 interface Config {
@@ -14,10 +16,15 @@
   knownContract: string,
 }
 
+interface ConfigWithSetup extends Config {
+  lib: TezosToolkit,
+  setup: () => Promise<void>
+}
+
 const providers: Config[] = envConfig ? JSON.parse(envConfig) : [{
   rpc: 'https://api.tez.ie/rpc/carthagenet',
   knownBaker: 'tz1aWXP237BLwNHJcCD4b3DutCevhqq2T1Z9',
-  knownContract: 'KT1XYa1JPKYVJYVJge89r4w2tShS8JYb1NQh'
+  knownContract: 'KT1XYa1JPKYVJYVJge89r4w2tShS8JYb1NQh',
 },
 {
   rpc: 'https://api.tez.ie/rpc/babylonnet',
@@ -25,89 +32,51 @@
   knownContract: 'KT1EM2LvxxFGB3Svh9p9HCP2jEEYyHjABMbK'
 }
 ];
->>>>>>> b9b90f85
 
 const faucetKeyFile = process.env['TEZOS_FAUCET_KEY_FILE']
 
 jest.setTimeout(60000 * 10);
 
-<<<<<<< HEAD
-export const CONFIGS: any[] = [];
-=======
-export const CONFIGS = providers.map(({ rpc, knownBaker, knownContract }) => {
-  const Tezos = new TezosToolkit();
-  Tezos.setProvider({ rpc })
-  return {
-    rpc, knownBaker, knownContract, lib: Tezos, setup: async () => {
-      let faucetKey = {
-        email: "peqjckge.qkrrajzs@tezos.example.org",
-        password: "y4BX7qS1UE", mnemonic: [
-          "skate",
-          "damp",
-          "faculty",
-          "morning",
-          "bring",
-          "ridge",
-          "traffic",
-          "initial",
-          "piece",
-          "annual",
-          "give",
-          "say",
-          "wrestle",
-          "rare",
-          "ability"
-        ],
-        secret: "7d4c8c3796fdbf4869edb5703758f0e5831f5081"
+export const CONFIGS: ConfigWithSetup[] =
+  forgers.reduce((prev, forger: ForgerType) => {
+    const configs = providers.map(({ rpc, knownBaker, knownContract }) => {
+      const Tezos = new TezosToolkit();
+      if (forger === ForgerType.LOCAL) {
+        Tezos.setProvider({ rpc, forger: localForger })
+      } else {
+        Tezos.setProvider({ rpc })
       }
-      if (faucetKeyFile) {
-        faucetKey = JSON.parse(fs.readFileSync(faucetKeyFile).toString())
-      }
->>>>>>> b9b90f85
+      return {
+        rpc, knownBaker, knownContract, lib: Tezos, setup: async () => {
+          let faucetKey = {
+            email: "peqjckge.qkrrajzs@tezos.example.org",
+            password: "y4BX7qS1UE", mnemonic: [
+              "skate",
+              "damp",
+              "faculty",
+              "morning",
+              "bring",
+              "ridge",
+              "traffic",
+              "initial",
+              "piece",
+              "annual",
+              "give",
+              "say",
+              "wrestle",
+              "rare",
+              "ability"
+            ],
+            secret: "7d4c8c3796fdbf4869edb5703758f0e5831f5081"
+          }
+          if (faucetKeyFile) {
+            faucetKey = JSON.parse(fs.readFileSync(faucetKeyFile).toString())
+          }
 
-for (const provider of providers) {
-  for (const forger of forgers) {
-    const Tezos = new TezosToolkit();
-    if (forger === 'local') {
-      Tezos.setProvider({ rpc: provider, forger: localForger })
-    } else {
-      Tezos.setProvider({ rpc: provider })
-    }
-<<<<<<< HEAD
+          await Tezos.importKey(faucetKey.email, faucetKey.password, faucetKey.mnemonic.join(" "), faucetKey.secret)
+        }
+      };
+    });
+    return [...prev, ...configs]
+  }, [] as ConfigWithSetup[]);
 
-    CONFIGS.push({
-      rpc: provider, lib: Tezos, setup: async () => {
-        let faucetKey = {
-          email: "peqjckge.qkrrajzs@tezos.example.org",
-          password: "y4BX7qS1UE", mnemonic: [
-            "skate",
-            "damp",
-            "faculty",
-            "morning",
-            "bring",
-            "ridge",
-            "traffic",
-            "initial",
-            "piece",
-            "annual",
-            "give",
-            "say",
-            "wrestle",
-            "rare",
-            "ability"
-          ],
-          secret: "7d4c8c3796fdbf4869edb5703758f0e5831f5081"
-        }
-        if (faucetKeyFile) {
-          faucetKey = JSON.parse(fs.readFileSync(faucetKeyFile).toString())
-        }
-
-        await Tezos.importKey(faucetKey.email, faucetKey.password, faucetKey.mnemonic.join(" "), faucetKey.secret)
-      }
-    });
-  }
-}
-=======
-  };
-});
->>>>>>> b9b90f85
