--- conflicted
+++ resolved
@@ -3,12 +3,12 @@
 import { tokenCode, tokenInit } from "./data/tokens";
 import { voteSample } from "./data/vote-contract";
 import { depositContractCode, depositContractStorage } from "./data/deposit_contract";
-<<<<<<< HEAD
+
 import { tokenBigmapCode } from './data/token_bigmap'
 import { collection_code } from "./data/collection_contract";
-=======
+
 import { noAnnotCode, noAnnotInit } from "./data/token_without_annotation";
->>>>>>> 705d7ea8
+
 
 CONFIGS.forEach(({ lib, rpc, setup }) => {
   const Tezos = lib;
@@ -148,7 +148,6 @@
       done();
     })
 
-<<<<<<< HEAD
     it('Token with empty big map origination scenario', async (done) => {
       const op = await Tezos.contract.originate({
         balance: "1",
@@ -229,7 +228,7 @@
 
       done();
     });
-=======
+
     it('Test contract with no annotations for methods', async (done) => {
       // Constants to replace annotations
       const ACCOUNTS = '0';
@@ -274,6 +273,6 @@
       expect(account1[ALLOWANCES][ACCOUNT2_ADDRESS].toString()).toEqual('1')
       done();
     })
->>>>>>> 705d7ea8
+
   });
 })