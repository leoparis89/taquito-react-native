--- conflicted
+++ resolved
@@ -1,10 +1,6 @@
 {
   "name": "@taquito/tezbridge-wallet",
-<<<<<<< HEAD
-  "version": "8.0.5-pack.1",
-=======
   "version": "8.0.6-beta.0",
->>>>>>> 10d0414b
   "description": "Tezbridge wallet provider",
   "keywords": [
     "tezos",
@@ -64,11 +60,7 @@
     ]
   },
   "dependencies": {
-<<<<<<< HEAD
-    "@taquito/taquito": "^8.0.5-pack.1"
-=======
     "@taquito/taquito": "^8.0.6-beta.0"
->>>>>>> 10d0414b
   },
   "devDependencies": {
     "@types/jest": "^26.0.16",
