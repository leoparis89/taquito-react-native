--- conflicted
+++ resolved
@@ -1,10 +1,6 @@
 {
   "name": "@taquito/michelson-encoder",
-<<<<<<< HEAD
-  "version": "8.0.5-pack.1",
-=======
   "version": "8.0.6-beta.0",
->>>>>>> 10d0414b
   "description": "converts michelson data and types into convenient JS/TS objects",
   "keywords": [
     "tezos",
@@ -71,13 +67,8 @@
     ]
   },
   "dependencies": {
-<<<<<<< HEAD
-    "@taquito/rpc": "^8.0.5-pack.1",
-    "@taquito/utils": "^8.0.5-pack.1",
-=======
     "@taquito/rpc": "^8.0.6-beta.0",
     "@taquito/utils": "^8.0.6-beta.0",
->>>>>>> 10d0414b
     "bignumber.js": "^9.0.1",
     "fast-json-stable-stringify": "^2.1.0"
   },
