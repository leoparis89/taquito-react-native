import { createToken } from '../../src/tokens/createToken';
import { MapToken } from '../../src/tokens/map';
import { MichelsonMap } from '../../src/michelson-map';
import BigNumber from 'bignumber.js';

describe('Map token', () => {
  let token: MapToken;
  beforeEach(() => {
    token = createToken(
      { prim: 'map', args: [{ prim: 'string' }, { prim: 'int' }], annots: [] },
      0
    ) as MapToken;
  });

  describe('Encode', () => {
    it('Encode properly an empty map', () => {
      const map = new MichelsonMap();
      const result = token.Encode([map]);
      expect(result).toEqual([]);
    });

    it('Encode properly a map with one value', () => {
      const map = new MichelsonMap();
      map.set('test', 1);
      const result = token.Encode([map]);
      expect(result).toEqual([{ prim: 'Elt', args: [{ string: 'test' }, { int: '1' }] }]);
    });

    it('Encode properly a map with keys of type string using fromLiteral', () => {
      // Map keys must be in strictly increasing order
      const map = MichelsonMap.fromLiteral({
        "8": 8,
        "9": 9,
        "10": 10,
        "11": 11,
        "12": 12
      })
      const result = token.Encode([map]);
      expect(result).toEqual([
        { prim: 'Elt', args: [{ string: '10' }, { int: '10' }] },
        { prim: 'Elt', args: [{ string: '11' }, { int: '11' }] },
        { prim: 'Elt', args: [{ string: '12' }, { int: '12' }] },
        { prim: 'Elt', args: [{ string: '8' }, { int: '8' }] },
        { prim: 'Elt', args: [{ string: '9' }, { int: '9' }] }
      ]);
    });

    it('Encode properly a map with keys of type int using fromLiteral', () => {
      // Map keys must be in strictly increasing order
      token = createToken(
        { prim: 'map', args: [{ prim: 'int' }, { prim: 'int' }], annots: [] },
        0
      ) as MapToken;
      const map = MichelsonMap.fromLiteral({
        "8": 8,
        "9": 9,
        "10": 10,
        "11": 11,
        "12": 12
      })
      const result = token.Encode([map]);
      expect(result).toEqual([
        { prim: 'Elt', args: [{ int: '8' }, { int: '8' }] },
        { prim: 'Elt', args: [{ int: '9' }, { int: '9' }] },
        { prim: 'Elt', args: [{ int: '10' }, { int: '10' }] },
        { prim: 'Elt', args: [{ int: '11' }, { int: '11' }] },
        { prim: 'Elt', args: [{ int: '12' }, { int: '12' }] }
      ]);
    });

    it('Encode properly a map with keys of type nat using fromLiteral', () => {
      // Map keys must be in strictly increasing order
      token = createToken(
        { prim: 'map', args: [{ prim: 'nat' }, { prim: 'int' }], annots: [] },
        0
      ) as MapToken;
      const map = MichelsonMap.fromLiteral({
        8: 3,
        9: 16,
        12: 1
      })
      const result = token.Encode([map]);
      expect(result).toEqual([
        { prim: 'Elt', args: [{ int: '8' }, { int: '3' }] },
        { prim: 'Elt', args: [{ int: '9' }, { int: '16' }] },
        { prim: 'Elt', args: [{ int: '12' }, { int: '1' }] },
      ]);
    });

    it('Encode properly a map with keys of type nat', () => {
      // Map keys must be in strictly increasing order
      token = createToken(
        { prim: 'map', args: [{ prim: 'nat' }, { prim: 'int' }], annots: [] },
        0
      ) as MapToken;
      const map = new MichelsonMap();
      map.set(8, 3);
      map.set(12, 1);
      map.set(9, 16);
      const result = token.Encode([map]);
      expect(result).toEqual([
        { prim: 'Elt', args: [{ int: '8' }, { int: '3' }] },
        { prim: 'Elt', args: [{ int: '9' }, { int: '16' }] },
        { prim: 'Elt', args: [{ int: '12' }, { int: '1' }] },
      ]);
    });

    it('Encode properly a map with keys of type mutez', () => {
      // Map keys must be in strictly increasing order
      token = createToken(
        { prim: 'map', args: [{ prim: 'mutez' }, { prim: 'int' }], annots: [] },
        0
      ) as MapToken;
      const map = MichelsonMap.fromLiteral({
        8: 5,
        22: 2,
        9: 4,
        10: 1,
        12: 15
      })
      const result = token.Encode([map]);
      expect(result).toEqual([
        { prim: 'Elt', args: [{ int: '8' }, { int: '5' }] },
        { prim: 'Elt', args: [{ int: '9' }, { int: '4' }] },
        { prim: 'Elt', args: [{ int: '10' }, { int: '1' }] },
        { prim: 'Elt', args: [{ int: '12' }, { int: '15' }] },
        { prim: 'Elt', args: [{ int: '22' }, { int: '2' }] }
      ]);
    });

<<<<<<< HEAD
    it('Encode properly a map with keys of type or', () => {
      // Map keys must be in strictly increasing order
      token = createToken(
        {
          "prim": "map",
          "args":
            [{
              "prim": "or",
              "args":
                [{
                  "prim": "or",
                  "args":
                    [{
                      "prim": "or",
                      "args":
                        [{
                          "prim": "address",
                          "annots": ["%myAddress"]
                        },
                        { "prim": "bytes", "annots": ["%myBytes"] }]
                    },
                    {
                      "prim": "or",
                      "args":
                        [{ "prim": "int", "annots": ["%myInt"] },
                        { "prim": "nat", "annots": ["%myNat"] }]
                    }]
                },
                {
                  "prim": "or",
                  "args":
                    [{
                      "prim": "or",
                      "args":
                        [{
                          "prim": "pair",
                          "args":
                            [{ "prim": "nat" }, { "prim": "int" }],
                          "annots": ["%myPair"]
                        },
                        {
                          "prim": "string",
                          "annots": ["%myString"]
                        }]
                    },
                    { "prim": "mutez", "annots": ["%myTez"] }]
                }]
            },
            { "prim": "nat" }]
        },
        0
      ) as MapToken;
      const map = new MichelsonMap();
      map.set({ myTez: 12 }, 3); //RR
      map.set({ myTez: 2 }, 3); //RR
      map.set({ myBytes: 'cccc' }, 15) //LLR
      map.set({ myAddress: 'tz1ZfrERcALBwmAqwonRXYVQBDT9BjNjBHJu' }, 5) //LLL
      map.set({ myNat: 48 }, 16) //LRR
      map.set({ myPair: { 4: 12, 5: 6 } }, 3); //RLL
      map.set({ myInt: 4 }, 6) //LRL
      map.set({ myString: 'test' }, 3); //RLR
      map.set({ myBytes: 'aaaa' }, 5) //LLR
      const result = token.Encode([map]);
      console.log(JSON.stringify(result, null, 2))
      expect(result).toEqual([
        { prim: 'Elt', args: [{ prim: 'Left', args: [{ prim: 'Left', args: [{ prim: 'Left', args: [{ string: 'tz1ZfrERcALBwmAqwonRXYVQBDT9BjNjBHJu' }] }] }] }, { int: '5' }] },
        { prim: 'Elt', args: [{ prim: 'Left', args: [{ prim: 'Left', args: [{ prim: 'Right', args: [{ bytes: 'aaaa' }] }] }] }, { int: '5' }] },
        { prim: 'Elt', args: [{ prim: 'Left', args: [{ prim: 'Left', args: [{ prim: 'Right', args: [{ bytes: 'cccc' }] }] }] }, { int: '15' }] },
        { prim: 'Elt', args: [{ prim: 'Left', args: [{ prim: 'Right', args: [{ prim: 'Left', args: [{ int: '4' }] }] }] }, { int: '6' }] },
        { prim: 'Elt', args: [{ prim: 'Left', args: [{ prim: 'Right', args: [{ prim: 'Right', args: [{ int: '48' }] }] }] }, { int: '16' }] },
        { prim: 'Elt', args: [{ prim: 'Right', args: [{ prim: 'Left', args: [{ prim: 'Left', args: [{ prim: 'Pair', args: [{ int: '12' }, { int: '6' }] }] }] }] }, { int: '3' }] },
        { prim: 'Elt', args: [{ prim: 'Right', args: [{ prim: 'Left', args: [{ prim: 'Right', args: [{ string: 'test' }] }] }] }, { int: '3' }] },
        { prim: 'Elt', args: [{ prim: 'Right', args: [{ prim: 'Right', args: [{ int: '2' }] }] }, { int: '3' }] },
        { prim: 'Elt', args: [{ prim: 'Right', args: [{ prim: 'Right', args: [{ int: '12' }] }] }, { int: '3' }] },
      ]);
    });

    it('Encode properly a map with keys of type or no annotation', () => {
      // Map keys must be in strictly increasing order
      token = createToken(
        {
          "prim": "map",
          "args":
            [{
              "prim": "or",
              "args":
                [{
                  "prim": "or",
                  "args":
                    [{
                      "prim": "or",
                      "args":
                        [{
                          "prim": "address"
                        },
                        { "prim": "bytes" }]
                    },
                    {
                      "prim": "or",
                      "args":
                        [{ "prim": "int" },
                        { "prim": "nat" }]
                    }]
                },
                {
                  "prim": "or",
                  "args":
                    [{
                      "prim": "or",
                      "args":
                        [{
                          "prim": "pair",
                          "args":
                            [{ "prim": "nat" }, { "prim": "int" }]
                        },
                        {
                          "prim": "string",
                          
                        }]
                    },
                    { "prim": "mutez" }]
                }]
            },
            { "prim": "nat" }]
        },
        0
      ) as MapToken;
      const map = new MichelsonMap();
      map.set({ 6: 12 }, 3); //RR
      map.set({ 6: 2 }, 3); //RR
      map.set({ 1: 'cccc' }, 15) //LLR
      map.set({ 0: 'tz1ZfrERcALBwmAqwonRXYVQBDT9BjNjBHJu' }, 5) //LLL
      map.set({ 3: 48 }, 16) //LRR
      map.set({ 4: { 4: 12, 5: 6 } }, 3); //RLL
      map.set({ 2: 4 }, 6) //LRL
      map.set({ 5: 'test' }, 3); //RLR
      map.set({ 1: 'aaaa' }, 5) //LLR
      const result = token.Encode([map]);
      console.log(JSON.stringify(result, null, 2))
      expect(result).toEqual([
        { prim: 'Elt', args: [{ prim: 'Left', args: [{ prim: 'Left', args: [{ prim: 'Left', args: [{ string: 'tz1ZfrERcALBwmAqwonRXYVQBDT9BjNjBHJu' }] }] }] }, { int: '5' }] },
        { prim: 'Elt', args: [{ prim: 'Left', args: [{ prim: 'Left', args: [{ prim: 'Right', args: [{ bytes: 'aaaa' }] }] }] }, { int: '5' }] },
        { prim: 'Elt', args: [{ prim: 'Left', args: [{ prim: 'Left', args: [{ prim: 'Right', args: [{ bytes: 'cccc' }] }] }] }, { int: '15' }] },
        { prim: 'Elt', args: [{ prim: 'Left', args: [{ prim: 'Right', args: [{ prim: 'Left', args: [{ int: '4' }] }] }] }, { int: '6' }] },
        { prim: 'Elt', args: [{ prim: 'Left', args: [{ prim: 'Right', args: [{ prim: 'Right', args: [{ int: '48' }] }] }] }, { int: '16' }] },
        { prim: 'Elt', args: [{ prim: 'Right', args: [{ prim: 'Left', args: [{ prim: 'Left', args: [{ prim: 'Pair', args: [{ int: '12' }, { int: '6' }] }] }] }] }, { int: '3' }] },
        { prim: 'Elt', args: [{ prim: 'Right', args: [{ prim: 'Left', args: [{ prim: 'Right', args: [{ string: 'test' }] }] }] }, { int: '3' }] },
        { prim: 'Elt', args: [{ prim: 'Right', args: [{ prim: 'Right', args: [{ int: '2' }] }] }, { int: '3' }] },
        { prim: 'Elt', args: [{ prim: 'Right', args: [{ prim: 'Right', args: [{ int: '12' }] }] }, { int: '3' }] },
=======
    it('Encode properly a map with keys of type key using fromLiteral', () => {
      // Map keys must be in strictly increasing order
      token = createToken(
        { prim: 'map', args: [{ prim: 'key' }, { prim: 'int' }], annots: [] },
        0
      ) as MapToken;
      const map = MichelsonMap.fromLiteral({
        "edpkvS5QFv7KRGfa3b87gg9DBpxSm3NpSwnjhUjNBQrRUUR66F7C9g": 90,
        "edpktm3zeGMzfzFuqgyYftt7uNyVRANTjrJCdU7bURwgGb9bRZwmJq": 30,
        "edpkuNjKKT48xBoT5asPrWdmuM1Yw8D93MwgFgVvtca8jb5pstzaCh": 1,
      })
      const result = token.Encode([map]);
      expect(result).toEqual([
        { prim: 'Elt', args: [{ string: 'edpktm3zeGMzfzFuqgyYftt7uNyVRANTjrJCdU7bURwgGb9bRZwmJq' }, { int: '30' }] },
        { prim: 'Elt', args: [{ string: 'edpkuNjKKT48xBoT5asPrWdmuM1Yw8D93MwgFgVvtca8jb5pstzaCh' }, { int: '1' }] },
        { prim: 'Elt', args: [{ string: 'edpkvS5QFv7KRGfa3b87gg9DBpxSm3NpSwnjhUjNBQrRUUR66F7C9g' }, { int: '90' }] },
      ]);
    });

    it('Encode properly a map with keys of type key', () => {
      // Map keys must be in strictly increasing order
      token = createToken(
        { prim: 'map', args: [{ prim: 'key' }, { prim: 'int' }], annots: [] },
        0
      ) as MapToken;
      const map = new MichelsonMap();
      map.set("edpkvS5QFv7KRGfa3b87gg9DBpxSm3NpSwnjhUjNBQrRUUR66F7C9g", 30);
      map.set("edpktm3zeGMzfzFuqgyYftt7uNyVRANTjrJCdU7bURwgGb9bRZwmJq", 1);
      map.set('edpkuNjKKT48xBoT5asPrWdmuM1Yw8D93MwgFgVvtca8jb5pstzaCh', 2);
      const result = token.Encode([map]);
      expect(result).toEqual([
        { prim: 'Elt', args: [{ string: 'edpktm3zeGMzfzFuqgyYftt7uNyVRANTjrJCdU7bURwgGb9bRZwmJq' }, { int: '1' }] },
        { prim: 'Elt', args: [{ string: 'edpkuNjKKT48xBoT5asPrWdmuM1Yw8D93MwgFgVvtca8jb5pstzaCh' }, { int: '2' }] },
        { prim: 'Elt', args: [{ string: 'edpkvS5QFv7KRGfa3b87gg9DBpxSm3NpSwnjhUjNBQrRUUR66F7C9g' }, { int: '30' }] },
      ]);
    })

    it('Encode properly a map with keys of type option using fromLiteral', () => {
      // Map keys must be in strictly increasing order
      token = createToken(
        { prim: 'map', args: [{ prim: 'option', args: [{ prim: 'int' }], }, { prim: 'int' }], annots: [] },
        0
      ) as MapToken;
      const map = MichelsonMap.fromLiteral({
        5: 30,
        3: 1,
        22: 1
      })
      const result = token.Encode([map]);
      expect(result).toEqual([
        { prim: 'Elt', args: [{ prim: 'Some', args: [{ int: '3' }] }, { int: '1' }] },
        { prim: 'Elt', args: [{ prim: 'Some', args: [{ int: '5' }] }, { int: '30' }] },
        { prim: 'Elt', args: [{ prim: 'Some', args: [{ int: '22' }] }, { int: '1' }] },
      ]);
    });

    it('Encode properly a map with keys of type option', () => {
      // Map keys must be in strictly increasing order
      token = createToken(
        { prim: 'map', args: [{ prim: 'option', args: [{ prim: 'int' }], }, { prim: 'int' }], annots: [] },
        0
      ) as MapToken;
      const map = new MichelsonMap();
      map.set(5, 30);
      map.set(3, 1);
      map.set(22, 1);
      const result = token.Encode([map]);
      expect(result).toEqual([
        { prim: 'Elt', args: [{ prim: 'Some', args: [{ int: '3' }] }, { int: '1' }] },
        { prim: 'Elt', args: [{ prim: 'Some', args: [{ int: '5' }] }, { int: '30' }] },
        { prim: 'Elt', args: [{ prim: 'Some', args: [{ int: '22' }] }, { int: '1' }] },
>>>>>>> 5134b5cc
      ]);
    });
  });
});

describe('Map token with pair', () => {
  let token: MapToken;
  beforeEach(() => {
    token = createToken(
      {
        prim: 'map',
        args: [{ prim: 'pair', args: [{ prim: 'string' }, { prim: 'string' }] }, { prim: 'int' }],
        annots: [],
      },
      0
    ) as MapToken;
  });

  describe('Encode', () => {
    it('Encode properly an empty map', () => {
      const map = new MichelsonMap();
      const result = token.Encode([map]);
      expect(result).toEqual([]);
    });

    it('Encode properly a map with two value', () => {
      const map = new MichelsonMap();
      map.set({ 0: 'test', 1: '1test' }, 2);
      map.set({ 0: 'test1', 1: 'test' }, 3);
      const result = token.Encode([map]);
      expect(result).toEqual([
        {
          prim: 'Elt',
          args: [{ prim: 'Pair', args: [{ string: 'test' }, { string: '1test' }] }, { int: '2' }],
        },
        {
          prim: 'Elt',
          args: [{ prim: 'Pair', args: [{ string: 'test1' }, { string: 'test' }] }, { int: '3' }],
        },
      ]);
    });
  });

  describe('EncodeObject', () => {
    it('EncodeObject properly an empty map', () => {
      const map = new MichelsonMap();
      const result = token.EncodeObject(map);
      expect(result).toEqual([]);
    });

    it('EncodeObject properly a map with two value', () => {
      const map = new MichelsonMap();
      map.set({ 0: 'test', 1: '1test' }, 2);
      map.set({ 0: 'test1', 1: 'test' }, 3);
      const result = token.EncodeObject(map);
      expect(result).toEqual([
        {
          prim: 'Elt',
          args: [{ prim: 'Pair', args: [{ string: 'test' }, { string: '1test' }] }, { int: '2' }],
        },
        {
          prim: 'Elt',
          args: [{ prim: 'Pair', args: [{ string: 'test1' }, { string: 'test' }] }, { int: '3' }],
        },
      ]);
    });
  });

  describe('Execute', () => {
    it('Execute properly on empty map storage', () => {
      const result = token.Execute([]) as MichelsonMap<any, any>;

      expect(result).toBeInstanceOf(MichelsonMap);
      expect(result.size).toEqual(0);
    });

    it('Execute properly on storage with two values', () => {
      const result = token.Execute([
        {
          prim: 'Elt',
          args: [{ prim: 'Pair', args: [{ string: 'test' }, { string: '1test' }] }, { int: '2' }],
        },
        {
          prim: 'Elt',
          args: [{ prim: 'Pair', args: [{ string: 'test1' }, { string: 'test' }] }, { int: '3' }],
        },
      ]) as MichelsonMap<any, any>;

      expect(result).toBeInstanceOf(MichelsonMap);
      expect(result.size).toEqual(2);

      expect(result.get({ 0: 'test', 1: '1test' })).toBeInstanceOf(BigNumber);
      expect(result.get({ 0: 'test', 1: '1test' }).toString()).toEqual('2');
      expect(result.get({ 1: '1test', 0: 'test' }).toString()).toEqual('2');

      expect(result.get({ 0: 'test1', 1: 'test' })).toBeInstanceOf(BigNumber);
      expect(result.get({ 0: 'test1', 1: 'test' }).toString()).toEqual('3');
      expect(result.get({ 1: 'test', 0: 'test1' }).toString()).toEqual('3');
    });
  });
});

describe('Map token with annotated pair', () => {
  let token: MapToken;
  beforeEach(() => {
    token = createToken(
      {
        prim: 'map',
        args: [
          {
            prim: 'pair',
            args: [
              { prim: 'string', annots: ['%test'] },
              { prim: 'string', annots: ['%test2'] },
            ],
          },
          { prim: 'int' },
        ],
        annots: [],
      },
      0
    ) as MapToken;
  });

  describe('Encode', () => {
    it('Encode properly an empty map', () => {
      const map = new MichelsonMap();
      const result = token.Encode([map]);
      expect(result).toEqual([]);
    });

    it('Encode properly a map with two value', () => {
      const map = new MichelsonMap();
      map.set({ test: 'test', test2: '1test' }, 2);
      map.set({ test: 'test1', test2: 'test' }, 3);
      const result = token.Encode([map]);
      expect(result).toEqual([
        {
          prim: 'Elt',
          args: [{ prim: 'Pair', args: [{ string: 'test' }, { string: '1test' }] }, { int: '2' }],
        },
        {
          prim: 'Elt',
          args: [{ prim: 'Pair', args: [{ string: 'test1' }, { string: 'test' }] }, { int: '3' }],
        },
      ]);
    });
  });

  describe('EncodeObject', () => {
    it('EncodeObject properly an empty map', () => {
      const map = new MichelsonMap();
      const result = token.EncodeObject(map);
      expect(result).toEqual([]);
    });

    it('EncodeObject properly a map with two value', () => {
      const map = new MichelsonMap();
      map.set({ test: 'test', test2: '1test' }, 2);
      map.set({ test: 'test1', test2: 'test' }, 3);
      const result = token.EncodeObject(map);
      expect(result).toEqual([
        {
          prim: 'Elt',
          args: [{ prim: 'Pair', args: [{ string: 'test' }, { string: '1test' }] }, { int: '2' }],
        },
        {
          prim: 'Elt',
          args: [{ prim: 'Pair', args: [{ string: 'test1' }, { string: 'test' }] }, { int: '3' }],
        },
      ]);
    });
  });

  describe('Execute', () => {
    it('Execute properly on empty map storage', () => {
      const result = token.Execute([]) as MichelsonMap<any, any>;

      expect(result).toBeInstanceOf(MichelsonMap);
      expect(result.size).toEqual(0);
    });

    it('Execute properly on storage with two values', () => {
      const result = token.Execute([
        {
          prim: 'Elt',
          args: [{ prim: 'Pair', args: [{ string: 'test' }, { string: '1test' }] }, { int: '2' }],
        },
        {
          prim: 'Elt',
          args: [{ prim: 'Pair', args: [{ string: 'test1' }, { string: 'test' }] }, { int: '3' }],
        },
      ]) as MichelsonMap<any, any>;

      expect(result).toBeInstanceOf(MichelsonMap);
      expect(result.size).toEqual(2);

      expect(result.get({ test: 'test', test2: '1test' })).toBeInstanceOf(BigNumber);
      expect(result.get({ test: 'test', test2: '1test' }).toString()).toEqual('2');

      expect(result.get({ test: 'test1', test2: 'test' })).toBeInstanceOf(BigNumber);
      expect(result.get({ test: 'test1', test2: 'test' }).toString()).toEqual('3');
    });
  });
});

describe('Map token with complex pair', () => {
  let token: MapToken;

  const createValue = (
    int: string,
    nat: string,
    str: string,
    bytes: string,
    mutez: string,
    b: string,
    keyHash: string,
    ts: string,
    address: string,
    val = '1000'
  ) => {
    return {
      prim: 'Elt',
      args: [
        {
          prim: 'Pair',
          args: [
            { int: int },
            {
              prim: 'Pair',
              args: [
                { int: nat },
                {
                  prim: 'Pair',
                  args: [
                    { string: str },
                    {
                      prim: 'Pair',
                      args: [
                        { bytes: bytes },
                        {
                          prim: 'Pair',
                          args: [
                            { int: mutez },
                            {
                              prim: 'Pair',
                              args: [
                                { prim: b },
                                {
                                  prim: 'Pair',
                                  args: [
                                    { string: keyHash },
                                    {
                                      prim: 'Pair',
                                      args: [{ string: ts }, { string: address }],
                                    },
                                  ],
                                },
                              ],
                            },
                          ],
                        },
                      ],
                    },
                  ],
                },
              ],
            },
          ],
        },
        { int: val },
      ],
    };
  };

  beforeEach(() => {
    token = createToken(
      {
        prim: 'map',
        args: [
          {
            prim: 'pair',
            args: [
              { prim: 'int' },
              {
                prim: 'pair',
                args: [
                  { prim: 'nat' },
                  {
                    prim: 'pair',
                    args: [
                      { prim: 'string' },
                      {
                        prim: 'pair',
                        args: [
                          { prim: 'bytes' },
                          {
                            prim: 'pair',
                            args: [
                              { prim: 'mutez' },
                              {
                                prim: 'pair',
                                args: [
                                  { prim: 'bool' },
                                  {
                                    prim: 'pair',
                                    args: [
                                      { prim: 'key_hash' },
                                      {
                                        prim: 'pair',
                                        args: [{ prim: 'timestamp' }, { prim: 'address' }],
                                      },
                                    ],
                                  },
                                ],
                              },
                            ],
                          },
                        ],
                      },
                    ],
                  },
                ],
              },
            ],
          },
          { prim: 'int' },
        ],
        annots: [],
      },
      0
    ) as MapToken;
  });

  describe('Execute', () => {
    it('Execute properly on empty map storage', () => {
      const result = token.Execute([]) as MichelsonMap<any, any>;

      expect(result).toBeInstanceOf(MichelsonMap);
      expect(result.size).toEqual(0);
    });

    it('Execute properly on 2 values', () => {
      const result = token.Execute([
        createValue(
          '1',
          '2',
          'test',
          'cafe',
          '10',
          'True',
          'tz3WXYtyDUNL91qfiCJtVUX746QpNv5i5ve5',
          '2019-09-06T15:08:29Z',
          'tz3WXYtyDUNL91qfiCJtVUX746QpNv5i5ve5'
        ),
        createValue(
          '1',
          '2',
          'test',
          'cafe',
          '10',
          'False',
          'tz3WXYtyDUNL91qfiCJtVUX746QpNv5i5ve5',
          '2019-09-06T15:08:29Z',
          'tz3WXYtyDUNL91qfiCJtVUX746QpNv5i5ve5'
        ),
      ]) as MichelsonMap<any, any>;

      expect(result).toBeInstanceOf(MichelsonMap);
      expect(result.size).toEqual(2);

      const value = result.get({
        0: '1',
        1: '2',
        2: 'test',
        3: 'cafe',
        4: '10',
        5: true,
        6: 'tz3WXYtyDUNL91qfiCJtVUX746QpNv5i5ve5',
        7: '2019-09-06T15:08:29.000Z',
        8: 'tz3WXYtyDUNL91qfiCJtVUX746QpNv5i5ve5',
      });

      expect(value).toBeInstanceOf(BigNumber);
      expect(value.toString()).toEqual('1000');

      const value2 = result.get({
        0: '1',
        1: '2',
        2: 'test',
        3: 'cafe',
        4: '10',
        5: false,
        6: 'tz3WXYtyDUNL91qfiCJtVUX746QpNv5i5ve5',
        7: '2019-09-06T15:08:29.000Z',
        8: 'tz3WXYtyDUNL91qfiCJtVUX746QpNv5i5ve5',
      });

      expect(value2).toBeInstanceOf(BigNumber);
      expect(value2.toString()).toEqual('1000');
    });

    it('EncodeObject with bool as key', () => {
      const map = new MichelsonMap();
      map.set(
        {
          0: '1',
          1: '2',
          2: 'test',
          3: 'cafe',
          4: '10',
          5: false,
          6: 'tz3WXYtyDUNL91qfiCJtVUX746QpNv5i5ve5',
          7: '2019-09-06T15:08:29.000Z',
          8: 'tz3WXYtyDUNL91qfiCJtVUX746QpNv5i5ve5',
        },
        1000
      );

      map.set(
        {
          0: '1',
          1: '2',
          2: 'test',
          3: 'cafe',
          4: '10',
          5: true,
          6: 'tz3WXYtyDUNL91qfiCJtVUX746QpNv5i5ve5',
          7: '2019-09-06T15:08:29.000Z',
          8: 'tz3WXYtyDUNL91qfiCJtVUX746QpNv5i5ve5',
        },
        101
      );

      const encoded = token.EncodeObject(map);

      expect(encoded[0]).toEqual(
        createValue(
          '1',
          '2',
          'test',
          'cafe',
          '10',
          'False',
          'tz3WXYtyDUNL91qfiCJtVUX746QpNv5i5ve5',
          '2019-09-06T15:08:29.000Z',
          'tz3WXYtyDUNL91qfiCJtVUX746QpNv5i5ve5'
        )
      );
      expect(encoded[1]).toEqual(
        createValue(
          '1',
          '2',
          'test',
          'cafe',
          '10',
          'True',
          'tz3WXYtyDUNL91qfiCJtVUX746QpNv5i5ve5',
          '2019-09-06T15:08:29.000Z',
          'tz3WXYtyDUNL91qfiCJtVUX746QpNv5i5ve5',
          '101'
        )
      );
    });
  });
});<|MERGE_RESOLUTION|>--- conflicted
+++ resolved
@@ -128,7 +128,6 @@
       ]);
     });
 
-<<<<<<< HEAD
     it('Encode properly a map with keys of type or', () => {
       // Map keys must be in strictly increasing order
       token = createToken(
@@ -192,7 +191,6 @@
       map.set({ myString: 'test' }, 3); //RLR
       map.set({ myBytes: 'aaaa' }, 5) //LLR
       const result = token.Encode([map]);
-      console.log(JSON.stringify(result, null, 2))
       expect(result).toEqual([
         { prim: 'Elt', args: [{ prim: 'Left', args: [{ prim: 'Left', args: [{ prim: 'Left', args: [{ string: 'tz1ZfrERcALBwmAqwonRXYVQBDT9BjNjBHJu' }] }] }] }, { int: '5' }] },
         { prim: 'Elt', args: [{ prim: 'Left', args: [{ prim: 'Left', args: [{ prim: 'Right', args: [{ bytes: 'aaaa' }] }] }] }, { int: '5' }] },
@@ -246,7 +244,6 @@
                         },
                         {
                           "prim": "string",
-                          
                         }]
                     },
                     { "prim": "mutez" }]
@@ -267,7 +264,6 @@
       map.set({ 5: 'test' }, 3); //RLR
       map.set({ 1: 'aaaa' }, 5) //LLR
       const result = token.Encode([map]);
-      console.log(JSON.stringify(result, null, 2))
       expect(result).toEqual([
         { prim: 'Elt', args: [{ prim: 'Left', args: [{ prim: 'Left', args: [{ prim: 'Left', args: [{ string: 'tz1ZfrERcALBwmAqwonRXYVQBDT9BjNjBHJu' }] }] }] }, { int: '5' }] },
         { prim: 'Elt', args: [{ prim: 'Left', args: [{ prim: 'Left', args: [{ prim: 'Right', args: [{ bytes: 'aaaa' }] }] }] }, { int: '5' }] },
@@ -278,7 +274,9 @@
         { prim: 'Elt', args: [{ prim: 'Right', args: [{ prim: 'Left', args: [{ prim: 'Right', args: [{ string: 'test' }] }] }] }, { int: '3' }] },
         { prim: 'Elt', args: [{ prim: 'Right', args: [{ prim: 'Right', args: [{ int: '2' }] }] }, { int: '3' }] },
         { prim: 'Elt', args: [{ prim: 'Right', args: [{ prim: 'Right', args: [{ int: '12' }] }] }, { int: '3' }] },
-=======
+      ])
+    });
+
     it('Encode properly a map with keys of type key using fromLiteral', () => {
       // Map keys must be in strictly increasing order
       token = createToken(
@@ -350,7 +348,7 @@
         { prim: 'Elt', args: [{ prim: 'Some', args: [{ int: '3' }] }, { int: '1' }] },
         { prim: 'Elt', args: [{ prim: 'Some', args: [{ int: '5' }] }, { int: '30' }] },
         { prim: 'Elt', args: [{ prim: 'Some', args: [{ int: '22' }] }, { int: '1' }] },
->>>>>>> 5134b5cc
+
       ]);
     });
   });
