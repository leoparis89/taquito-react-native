--- conflicted
+++ resolved
@@ -59,27 +59,18 @@
     ]
   },
   "dependencies": {
-<<<<<<< HEAD
     "@taquito/http-utils": "^6.3.0-wallet.4",
+    "@taquito/taquito": "^6.3.0-wallet.4",
     "@taquito/utils": "^6.3.0-wallet.4",
-    "typedarray-to-buffer": "^3.1.5"
+    "@types/jest": "^25.2.2",
+    "elliptic": "^6.5.2",
+    "libsodium-wrappers": "^0.7.6",
+    "typedarray-to-buffer": "^3.1.5",
   },
   "devDependencies": {
-    "@taquito/taquito": "^6.3.0-wallet.4",
-    "@types/jest": "^25.2.2",
-=======
-    "@taquito/http-utils": "^6.2.0-beta.1",
-    "@taquito/utils": "^6.2.0-beta.1",
-    "elliptic": "^6.5.2",
-    "libsodium-wrappers": "^0.7.6",
-    "typedarray-to-buffer": "^3.1.5"
-  },
-  "devDependencies": {
-    "@taquito/taquito": "^6.2.0-beta.1",
     "@types/elliptic": "^6.4.12",
     "@types/jest": "^26.0.0",
     "@types/libsodium-wrappers": "^0.7.7",
->>>>>>> 8e7673ef
     "@types/node": "^14.0.1",
     "@types/ws": "^7.2.4",
     "colors": "^1.4.0",
