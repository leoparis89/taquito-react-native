import { TezosToolkit } from '@taquito/taquito';
import { opMappingReverse } from '../src/constants';
import { localForger } from '../src/taquito-local-forging';
import { genericCode, genericStorage } from './data/generic_contract';
import { tokenBigmapCode, tokenBigmapStorage } from './data/token_big_map';
import { noAnnotCode, noAnnotInit } from './data/token_without_annotations';
import { voteInitSample, voteSample } from './data/vote_contract';

const integrationTest = process.env.RUN_INTEGRATION ? test : test.skip;

interface TestCase {
  name: string;
  operation: any;
  expected?: {};
}

const cases: TestCase[] = [
  {
    name: 'Delegation',
    operation: {
      branch: 'BLzyjjHKEKMULtvkpSHxuZxx6ei6fpntH2BTkYZiLgs8zLVstvX',
      contents: [
        {
          kind: 'delegation',
          delegate: 'tz1QZ6KY7d3BuZDT1d19dUxoQrtFPN2QJ3hn',
          counter: '1',
          source: 'tz1QZ6KY7d3BuZDT1d19dUxoQrtFPN2QJ3hn',
          fee: '10000',
          gas_limit: '10',
          storage_limit: '10',
        },
      ],
    },
  },
  {
    name: 'Reveal',
    operation: {
      branch: 'BLzyjjHKEKMULtvkpSHxuZxx6ei6fpntH2BTkYZiLgs8zLVstvX',
      contents: [
        {
          kind: 'reveal',
          counter: '1',
          source: 'tz1QZ6KY7d3BuZDT1d19dUxoQrtFPN2QJ3hn',
          public_key: 'edpkvS5QFv7KRGfa3b87gg9DBpxSm3NpSwnjhUjNBQrRUUR66F7C9g',
          fee: '10000',
          gas_limit: '10',
          storage_limit: '10',
        },
      ],
    },
  },
  {
    name: 'Ballot',
    operation: {
      branch: 'BLzyjjHKEKMULtvkpSHxuZxx6ei6fpntH2BTkYZiLgs8zLVstvX',
      contents: [
        {
          kind: 'ballot',
          source: 'tz1QZ6KY7d3BuZDT1d19dUxoQrtFPN2QJ3hn',
          period: -300,
          ballot: 'yay',
          proposal: 'PsCARTHAGazKbHtnKfLzQg3kms52kSRpgnDY982a9oYsSXRLQEb',
        },
      ],
    },
  },
  {
    name: 'Endorsement',
    operation: {
      branch: 'BLzyjjHKEKMULtvkpSHxuZxx6ei6fpntH2BTkYZiLgs8zLVstvX',
      contents: [
        {
          kind: 'endorsement',
          level: -300,
        },
      ],
    },
  },
  {
    name: 'Seed nonce revelation',
    operation: {
      branch: 'BLzyjjHKEKMULtvkpSHxuZxx6ei6fpntH2BTkYZiLgs8zLVstvX',
      contents: [
        {
          kind: 'seed_nonce_revelation',
          level: 25550,
          nonce: new Array(32).fill('ff').join(''),
        },
      ],
    },
  },
  {
    name: 'Proposals',
    operation: {
      branch: 'BLzyjjHKEKMULtvkpSHxuZxx6ei6fpntH2BTkYZiLgs8zLVstvX',
      contents: [
        {
          kind: 'proposals',
          source: 'tz1QZ6KY7d3BuZDT1d19dUxoQrtFPN2QJ3hn',
          period: 25550,
          proposals: [
            'PsCARTHAGazKbHtnKfLzQg3kms52kSRpgnDY982a9oYsSXRLQEb',
            'PsCARTHAGazKbHtnKfLzQg3kms52kSRpgnDY982a9oYsSXRLQEb',
          ],
        },
      ],
    },
  },
  {
    name: 'Transaction',
    operation: {
      branch: 'BLzyjjHKEKMULtvkpSHxuZxx6ei6fpntH2BTkYZiLgs8zLVstvX',
      contents: [
        {
          kind: 'transaction',
          counter: '1',
          source: 'tz1QZ6KY7d3BuZDT1d19dUxoQrtFPN2QJ3hn',
          fee: '10000',
          gas_limit: '10',
          storage_limit: '10',
          destination: 'tz1QZ6KY7d3BuZDT1d19dUxoQrtFPN2QJ3hn',
          amount: '1000',
        },
      ],
    },
  },
  {
    name: 'Transaction with parameter',
    operation: {
      branch: 'BLzyjjHKEKMULtvkpSHxuZxx6ei6fpntH2BTkYZiLgs8zLVstvX',
      contents: [
        {
          kind: 'transaction',
          counter: '1',
          source: 'tz1QZ6KY7d3BuZDT1d19dUxoQrtFPN2QJ3hn',
          fee: '10000',
          gas_limit: '10',
          storage_limit: '10',
          parameters: {
            entrypoint: 'do',
            value: { bytes: '0202' },
          },
          destination: 'tz1QZ6KY7d3BuZDT1d19dUxoQrtFPN2QJ3hn',
          amount: '1000',
        },
      ],
    },
  },
  {
    name: 'Transaction with default entrypoint',
    operation: {
      branch: 'BLzyjjHKEKMULtvkpSHxuZxx6ei6fpntH2BTkYZiLgs8zLVstvX',
      contents: [
        {
          kind: 'transaction',
          counter: '1',
          source: 'tz1QZ6KY7d3BuZDT1d19dUxoQrtFPN2QJ3hn',
          fee: '10000',
          gas_limit: '10',
          storage_limit: '10',
          parameters: {
            entrypoint: 'default',
            value: { prim: 'Pair', args: [{ int: '2' }, { string: 'hello' }] },
          },
          destination: 'tz1QZ6KY7d3BuZDT1d19dUxoQrtFPN2QJ3hn',
          amount: '1000',
        },
      ],
    },
  },
  {
<<<<<<< HEAD
    name: 'Transaction with maximum length entrypoint',
=======
    name: 'Transaction with non ascii entrypoint and string',
>>>>>>> 14be5350
    operation: {
      branch: 'BLzyjjHKEKMULtvkpSHxuZxx6ei6fpntH2BTkYZiLgs8zLVstvX',
      contents: [
        {
          kind: 'transaction',
          counter: '1',
          source: 'tz1QZ6KY7d3BuZDT1d19dUxoQrtFPN2QJ3hn',
          fee: '10000',
          gas_limit: '10',
          storage_limit: '10',
          parameters: {
<<<<<<< HEAD
            entrypoint: 'Tps0RV2UISBvTV6m2z16VnfCVnN5dzX',
            value: { prim: 'Pair', args: [{ int: '2' }, { string: 'hello' }] },
=======
            entrypoint: 'entrypoint©Ͻ',
            value: { string: 'Copyright ©Ͻ' },
>>>>>>> 14be5350
          },
          destination: 'tz1QZ6KY7d3BuZDT1d19dUxoQrtFPN2QJ3hn',
          amount: '1000',
        },
      ],
    },
  },
  {
    name: 'Transaction with default entrypoint and unit parameter',
    operation: {
      branch: 'BLzyjjHKEKMULtvkpSHxuZxx6ei6fpntH2BTkYZiLgs8zLVstvX',
      contents: [
        {
          kind: 'transaction',
          counter: '1',
          source: 'tz1QZ6KY7d3BuZDT1d19dUxoQrtFPN2QJ3hn',
          fee: '10000',
          gas_limit: '10',
          storage_limit: '10',
          parameters: {
            entrypoint: 'default',
            value: { prim: 'Unit' },
          },
          destination: 'KT1JHqHQdHSgWBKo6H4UfG8dw3JnZSyjGkHA',
          amount: '1000',
        },
      ],
    },
    expected: {
      branch: 'BLzyjjHKEKMULtvkpSHxuZxx6ei6fpntH2BTkYZiLgs8zLVstvX',
      contents: [
        {
          kind: 'transaction',
          counter: '1',
          source: 'tz1QZ6KY7d3BuZDT1d19dUxoQrtFPN2QJ3hn',
          fee: '10000',
          gas_limit: '10',
          storage_limit: '10',
          destination: 'KT1JHqHQdHSgWBKo6H4UfG8dw3JnZSyjGkHA',
          amount: '1000',
        },
      ],
    },
  },
  {
    name: 'Transaction with set_delegate entrypoint',
    operation: {
      branch: 'BLzyjjHKEKMULtvkpSHxuZxx6ei6fpntH2BTkYZiLgs8zLVstvX',
      contents: [
        {
          kind: 'transaction',
          counter: '1',
          source: 'tz1QZ6KY7d3BuZDT1d19dUxoQrtFPN2QJ3hn',
          fee: '10000',
          gas_limit: '10',
          storage_limit: '10',
          parameters: {
            entrypoint: 'set_delegate',
            value: { string: 'tz1QZ6KY7d3BuZDT1d19dUxoQrtFPN2QJ3hn' },
          },
          destination: 'KT1JHqHQdHSgWBKo6H4UfG8dw3JnZSyjGkHA',
          amount: '1000',
        },
      ],
    },
  },
  {
    name: 'Transaction with remove_delegate entrypoint',
    operation: {
      branch: 'BLzyjjHKEKMULtvkpSHxuZxx6ei6fpntH2BTkYZiLgs8zLVstvX',
      contents: [
        {
          kind: 'transaction',
          counter: '1',
          source: 'tz1QZ6KY7d3BuZDT1d19dUxoQrtFPN2QJ3hn',
          fee: '10000',
          gas_limit: '10',
          storage_limit: '10',
          parameters: {
            entrypoint: 'remove_delegate',
            value: { string: 'tz1QZ6KY7d3BuZDT1d19dUxoQrtFPN2QJ3hn' },
          },
          destination: 'KT1JHqHQdHSgWBKo6H4UfG8dw3JnZSyjGkHA',
          amount: '1000',
        },
      ],
    },
  },
  {
    name: 'Transaction with root entrypoint',
    operation: {
      branch: 'BLzyjjHKEKMULtvkpSHxuZxx6ei6fpntH2BTkYZiLgs8zLVstvX',
      contents: [
        {
          kind: 'transaction',
          counter: '1',
          source: 'tz1QZ6KY7d3BuZDT1d19dUxoQrtFPN2QJ3hn',
          fee: '10000',
          gas_limit: '10',
          storage_limit: '10',
          parameters: {
            entrypoint: 'root',
            value: { string: 'tz1QZ6KY7d3BuZDT1d19dUxoQrtFPN2QJ3hn' },
          },
          destination: 'KT1JHqHQdHSgWBKo6H4UfG8dw3JnZSyjGkHA',
          amount: '1000',
        },
      ],
    },
  },
  {
    name: 'Transaction with do entrypoint',
    operation: {
      branch: 'BLzyjjHKEKMULtvkpSHxuZxx6ei6fpntH2BTkYZiLgs8zLVstvX',
      contents: [
        {
          kind: 'transaction',
          counter: '1',
          source: 'tz1QZ6KY7d3BuZDT1d19dUxoQrtFPN2QJ3hn',
          fee: '10000',
          gas_limit: '10',
          storage_limit: '10',
          parameters: {
            entrypoint: 'do',
            value: { string: 'tz1QZ6KY7d3BuZDT1d19dUxoQrtFPN2QJ3hn' },
          },
          destination: 'KT1JHqHQdHSgWBKo6H4UfG8dw3JnZSyjGkHA',
          amount: '1000',
        },
      ],
    },
  },
  {
    name: 'Transaction with do entrypoint and unit',
    operation: {
      branch: 'BLzyjjHKEKMULtvkpSHxuZxx6ei6fpntH2BTkYZiLgs8zLVstvX',
      contents: [
        {
          kind: 'transaction',
          counter: '1',
          source: 'tz1QZ6KY7d3BuZDT1d19dUxoQrtFPN2QJ3hn',
          fee: '10000',
          gas_limit: '10',
          storage_limit: '10',
          parameters: {
            entrypoint: 'do',
            value: { prim: 'Unit' },
          },
          destination: 'KT1JHqHQdHSgWBKo6H4UfG8dw3JnZSyjGkHA',
          amount: '1000',
        },
      ],
    },
  },
  {
    name: 'Transaction with custom entrypoint',
    operation: {
      branch: 'BLzyjjHKEKMULtvkpSHxuZxx6ei6fpntH2BTkYZiLgs8zLVstvX',
      contents: [
        {
          kind: 'transaction',
          counter: '1',
          source: 'tz1QZ6KY7d3BuZDT1d19dUxoQrtFPN2QJ3hn',
          fee: '10000',
          gas_limit: '10',
          storage_limit: '10',
          parameters: {
            entrypoint: 'main',
            value: {
              prim: 'Pair',
              args: [
                { prim: 'Pair', args: [{ bytes: '0202' }, { int: '202' }] },
                { string: 'hello' },
              ],
            },
          },
          destination: 'KT1HPaJE1QNtuiYPgMAGhzTrs446K9wptmsR',
          amount: '1000',
        },
      ],
    },
  },
  {
    name: 'Transaction with default entrypoint and annotation',
    operation: {
      branch: 'BLzyjjHKEKMULtvkpSHxuZxx6ei6fpntH2BTkYZiLgs8zLVstvX',
      contents: [
        {
          kind: 'transaction',
          counter: '1',
          source: 'tz1QZ6KY7d3BuZDT1d19dUxoQrtFPN2QJ3hn',
          fee: '10000',
          gas_limit: '10',
          storage_limit: '10',
          parameters: {
            entrypoint: 'default',
            value: {
              prim: 'Pair',
              args: [{ bytes: '0202' }, { string: 'hello' }],
              annots: ['%test'],
            },
          },
          destination: 'tz1QZ6KY7d3BuZDT1d19dUxoQrtFPN2QJ3hn',
          amount: '1000',
        },
      ],
    },
  },
  {
    name: 'Origination vote example',
    operation: {
      branch: 'BLzyjjHKEKMULtvkpSHxuZxx6ei6fpntH2BTkYZiLgs8zLVstvX',
      contents: [
        {
          kind: 'origination',
          counter: '1',
          source: 'tz1QZ6KY7d3BuZDT1d19dUxoQrtFPN2QJ3hn',
          fee: '10000',
          gas_limit: '10',
          storage_limit: '10',
          balance: '0',
          script: {
            code: voteSample,
            storage: voteInitSample,
          },
        },
      ],
    },
  },
  ...Object.keys(opMappingReverse).map(op => {
    return {
      name: `Origination operation (${op})`,
      operation: {
        branch: 'BLzyjjHKEKMULtvkpSHxuZxx6ei6fpntH2BTkYZiLgs8zLVstvX',
        contents: [
          {
            kind: 'origination',
            counter: '1',
            source: 'tz1QZ6KY7d3BuZDT1d19dUxoQrtFPN2QJ3hn',
            fee: '10000',
            gas_limit: '10',
            storage_limit: '10',
            balance: '0',
            script: {
              code: genericCode(op),
              storage: genericStorage,
            },
          },
        ],
      },
    };
  }),
  {
    name: 'Origination with bigmap',
    operation: {
      branch: 'BLzyjjHKEKMULtvkpSHxuZxx6ei6fpntH2BTkYZiLgs8zLVstvX',
      contents: [
        {
          kind: 'origination',
          counter: '1',
          source: 'tz1QZ6KY7d3BuZDT1d19dUxoQrtFPN2QJ3hn',
          fee: '10000',
          gas_limit: '10',
          storage_limit: '10',
          balance: '0',
          script: {
            code: tokenBigmapCode,
            storage: tokenBigmapStorage,
          },
        },
      ],
    },
  },
  {
    name: 'Origination with no annot',
    operation: {
      branch: 'BLzyjjHKEKMULtvkpSHxuZxx6ei6fpntH2BTkYZiLgs8zLVstvX',
      contents: [
        {
          kind: 'origination',
          counter: '1',
          source: 'tz1QZ6KY7d3BuZDT1d19dUxoQrtFPN2QJ3hn',
          fee: '10000',
          gas_limit: '10',
          storage_limit: '10',
          balance: '0',
          script: {
            code: noAnnotCode,
            storage: noAnnotInit('tz1QZ6KY7d3BuZDT1d19dUxoQrtFPN2QJ3hn'),
          },
        },
      ],
    },
  },
  {
    name: 'Multiple transaction at once',
    operation: {
      branch: 'BLzyjjHKEKMULtvkpSHxuZxx6ei6fpntH2BTkYZiLgs8zLVstvX',
      contents: [
        {
          kind: 'reveal',
          counter: '1',
          source: 'tz1QZ6KY7d3BuZDT1d19dUxoQrtFPN2QJ3hn',
          public_key: 'edpkvS5QFv7KRGfa3b87gg9DBpxSm3NpSwnjhUjNBQrRUUR66F7C9g',
          fee: '10000',
          gas_limit: '10',
          storage_limit: '10',
        },
        {
          kind: 'origination',
          counter: '1',
          source: 'tz1QZ6KY7d3BuZDT1d19dUxoQrtFPN2QJ3hn',
          fee: '10000',
          gas_limit: '10',
          storage_limit: '10',
          balance: '0',
          script: {
            code: noAnnotCode,
            storage: noAnnotInit('tz1QZ6KY7d3BuZDT1d19dUxoQrtFPN2QJ3hn'),
          },
        },
        {
          kind: 'transaction',
          counter: '1',
          source: 'tz1QZ6KY7d3BuZDT1d19dUxoQrtFPN2QJ3hn',
          fee: '10000',
          gas_limit: '10',
          storage_limit: '10',
          parameters: {
            entrypoint: 'default',
            value: {
              prim: 'Pair',
              args: [{ bytes: '0202' }, { string: 'hello' }],
              annots: ['%test'],
            },
          },
          destination: 'tz1QZ6KY7d3BuZDT1d19dUxoQrtFPN2QJ3hn',
          amount: '1000',
        },
        {
          kind: 'transaction',
          counter: '1',
          source: 'tz1QZ6KY7d3BuZDT1d19dUxoQrtFPN2QJ3hn',
          fee: '10000',
          gas_limit: '10',
          storage_limit: '10',
          destination: 'tz1QZ6KY7d3BuZDT1d19dUxoQrtFPN2QJ3hn',
          amount: '1000',
        },
      ],
    },
  },
];

cases.forEach(({ name, operation, expected }) => {
  test(`Test: ${name}`, async done => {
    const result = await localForger.forge(operation);
    expect(await localForger.parse(result)).toEqual(expected || operation);
    done();
  });

  ['https://api.tez.ie/rpc/babylonnet', 'https://api.tez.ie/rpc/carthagenet'].forEach(rpc => {
    integrationTest(`Integration test: ${name} (${rpc})`, async done => {
      const Tezos = new TezosToolkit();
      Tezos.setProvider({ rpc });
      const result = await localForger.forge(operation);

      const rpcResult = await Tezos.rpc.forgeOperations(operation);

      expect(result).toEqual(rpcResult);
      expect(await localForger.parse(result)).toEqual(expected || operation);
      done();
    });
  });
});<|MERGE_RESOLUTION|>--- conflicted
+++ resolved
@@ -169,29 +169,42 @@
     },
   },
   {
-<<<<<<< HEAD
     name: 'Transaction with maximum length entrypoint',
-=======
-    name: 'Transaction with non ascii entrypoint and string',
->>>>>>> 14be5350
-    operation: {
-      branch: 'BLzyjjHKEKMULtvkpSHxuZxx6ei6fpntH2BTkYZiLgs8zLVstvX',
-      contents: [
-        {
-          kind: 'transaction',
-          counter: '1',
-          source: 'tz1QZ6KY7d3BuZDT1d19dUxoQrtFPN2QJ3hn',
-          fee: '10000',
-          gas_limit: '10',
-          storage_limit: '10',
-          parameters: {
-<<<<<<< HEAD
+    operation: {
+      branch: 'BLzyjjHKEKMULtvkpSHxuZxx6ei6fpntH2BTkYZiLgs8zLVstvX',
+      contents: [
+        {
+          kind: 'transaction',
+          counter: '1',
+          source: 'tz1QZ6KY7d3BuZDT1d19dUxoQrtFPN2QJ3hn',
+          fee: '10000',
+          gas_limit: '10',
+          storage_limit: '10',
+          parameters: {
             entrypoint: 'Tps0RV2UISBvTV6m2z16VnfCVnN5dzX',
             value: { prim: 'Pair', args: [{ int: '2' }, { string: 'hello' }] },
-=======
+          },
+          destination: 'tz1QZ6KY7d3BuZDT1d19dUxoQrtFPN2QJ3hn',
+          amount: '1000',
+        },
+      ],
+    },
+  },
+  {
+    name: 'Transaction with non ascii entrypoint and string',
+    operation: {
+      branch: 'BLzyjjHKEKMULtvkpSHxuZxx6ei6fpntH2BTkYZiLgs8zLVstvX',
+      contents: [
+        {
+          kind: 'transaction',
+          counter: '1',
+          source: 'tz1QZ6KY7d3BuZDT1d19dUxoQrtFPN2QJ3hn',
+          fee: '10000',
+          gas_limit: '10',
+          storage_limit: '10',
+          parameters: {
             entrypoint: 'entrypoint©Ͻ',
             value: { string: 'Copyright ©Ͻ' },
->>>>>>> 14be5350
           },
           destination: 'tz1QZ6KY7d3BuZDT1d19dUxoQrtFPN2QJ3hn',
           amount: '1000',
