--- conflicted
+++ resolved
@@ -1,10 +1,6 @@
 {
   "name": "@taquito/local-forging",
-<<<<<<< HEAD
-  "version": "8.0.5-pack.1",
-=======
   "version": "8.0.6-beta.0",
->>>>>>> 10d0414b
   "description": "Provide local forging functionality to be with taquito",
   "keywords": [
     "tezos",
@@ -70,19 +66,11 @@
     ]
   },
   "dependencies": {
-<<<<<<< HEAD
-    "@taquito/utils": "^8.0.5-pack.1",
-    "bignumber.js": "^9.0.1"
-  },
-  "devDependencies": {
-    "@taquito/taquito": "^8.0.5-pack.1",
-=======
     "@taquito/utils": "^8.0.6-beta.0",
     "bignumber.js": "^9.0.1"
   },
   "devDependencies": {
     "@taquito/taquito": "^8.0.6-beta.0",
->>>>>>> 10d0414b
     "@types/jest": "^26.0.16",
     "@types/node": "^14.14.10",
     "colors": "^1.4.0",
