--- conflicted
+++ resolved
@@ -1,10 +1,6 @@
 {
   "name": "@taquito/tezbridge-signer",
-<<<<<<< HEAD
-  "version": "8.0.5-pack.1",
-=======
   "version": "8.0.6-beta.0",
->>>>>>> 10d0414b
   "description": "Tezbridge signer provider",
   "keywords": [
     "tezos",
@@ -64,19 +60,11 @@
     ]
   },
   "dependencies": {
-<<<<<<< HEAD
-    "@taquito/utils": "^8.0.5-pack.1",
-    "typedarray-to-buffer": "^3.1.5"
-  },
-  "devDependencies": {
-    "@taquito/taquito": "^8.0.5-pack.1",
-=======
     "@taquito/utils": "^8.0.6-beta.0",
     "typedarray-to-buffer": "^3.1.5"
   },
   "devDependencies": {
     "@taquito/taquito": "^8.0.6-beta.0",
->>>>>>> 10d0414b
     "@types/jest": "^26.0.16",
     "@types/node": "^14.14.10",
     "@types/ws": "^7.4.0",
