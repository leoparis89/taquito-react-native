import { HttpBackend } from '@tezos-ts/http-utils';
import { camelCaseProps, castToBigNumber } from './utils/utils';

export * from './types';

import {
  BalanceResponse,
  StorageResponse,
  ScriptResponse,
  ContractResponse,
  BigMapKey,
  BigMapGetResponse,
  ManagerResponse,
  DelegateResponse,
  DelegatesResponse,
  RawDelegatesResponse,
  ConstantsResponse,
  BlockResponse,
  BlockMetadata,
  BlockFullHeader,
  OperationContents,
  OperationObject,
  OperationContentsAndResultMetadata,
<<<<<<< HEAD
  BakingRightsQueryArguments,
  BakingRightsResponse,
=======
  BallotListResponse,
  BallotsResponse,
  PeriodKindResponse,
  CurrentProposalResponse,
  CurrentQuorumResponse,
  VotesListingsResponse,
  ProposalsResponse,
>>>>>>> 60cbb2a1
} from './types';
import BigNumber from 'bignumber.js';

const defaultRPC = 'https://tezrpc.me';
const defaultChain = 'main';

interface RPCOptions {
  block: string;
}

const defaultRPCOptions: RPCOptions = { block: 'head' };

/***
 * @description RpcClient allows interaction with Tezos network through an rpc node
 */
export class RpcClient {
  /**
   *
   * @param url rpc root url (default https://tezrpc.me)
   * @param chain chain (default main)
   * @param httpBackend Http backend that issue http request.
   * You can override it by providing your own if you which to hook in the request/response
   *
   * @example new RpcClient('https://tezrpc.me', 'main') this will use https://tezrpc.me/chains/main
   */
  constructor(
    private url: string = defaultRPC,
    private chain: string = defaultChain,
    private httpBackend: HttpBackend = new HttpBackend()
  ) {}

  /**
   *
   * @param options contains generic configuration for rpc calls
   *
   * @description Get the block's hash, its unique identifier.
   *
   * @see http://tezos.gitlab.io/mainnet/api/rpc.html#get-block-id-hash
   */
  async getBlockHash({ block }: RPCOptions = defaultRPCOptions): Promise<string> {
    const hash = await this.httpBackend.createRequest<string>({
      url: `${this.url}/chains/${this.chain}/blocks/${block}/hash`,
      method: 'GET',
    });
    return hash;
  }

  /**
   *
   * @param address address from which we want to retrieve the balance
   * @param options contains generic configuration for rpc calls
   *
   * @description Access the balance of a contract.
   *
   * @see http://tezos.gitlab.io/master/api/rpc.html#get-block-id-context-contracts-contract-id-balance
   */
  async getBalance(
    address: string,
    { block }: RPCOptions = defaultRPCOptions
  ): Promise<BalanceResponse> {
    const balance = await this.httpBackend.createRequest<BalanceResponse>({
      url: `${this.url}/chains/${this.chain}/blocks/${block}/context/contracts/${address}/balance`,
      method: 'GET',
    });
    return new BigNumber(balance);
  }

  /**
   *
   * @param address contract address from which we want to retrieve the storage
   * @param options contains generic configuration for rpc calls
   *
   * @description Access the data of the contract.
   *
   * @see http://tezos.gitlab.io/master/api/rpc.html#get-block-id-context-contracts-contract-id-storage
   */
  async getStorage(
    address: string,
    { block }: { block: string } = defaultRPCOptions
  ): Promise<StorageResponse> {
    return this.httpBackend.createRequest<StorageResponse>({
      url: `${this.url}/chains/${this.chain}/blocks/${block}/context/contracts/${address}/storage`,
      method: 'GET',
    });
  }

  /**
   *
   * @param address contract address from which we want to retrieve the script
   * @param options contains generic configuration for rpc calls
   *
   * @description Access the code and data of the contract.
   *
   * @see http://tezos.gitlab.io/master/api/rpc.html#get-block-id-context-contracts-contract-id-script
   */
  async getScript(
    address: string,
    { block }: { block: string } = defaultRPCOptions
  ): Promise<ScriptResponse> {
    return this.httpBackend.createRequest<ScriptResponse>({
      url: `${this.url}/chains/${this.chain}/blocks/${block}/context/contracts/${address}/script`,
      method: 'GET',
    });
  }

  /**
   *
   * @param address contract address from which we want to retrieve
   * @param options contains generic configuration for rpc calls
   *
   * @description Access the complete status of a contract.
   *
   * @see http://tezos.gitlab.io/master/api/rpc.html#get-block-id-context-contracts-contract-id
   */
  async getContract(
    address: string,
    { block }: { block: string } = defaultRPCOptions
  ): Promise<ContractResponse> {
    const contractResponse = await this.httpBackend.createRequest<ContractResponse>({
      url: `${this.url}/chains/${this.chain}/blocks/${block}/context/contracts/${address}`,
      method: 'GET',
    });
    return {
      ...contractResponse,
      balance: new BigNumber(contractResponse.balance),
    };
  }

  /**
   *
   * @param address contract address from which we want to retrieve the manager
   * @param options contains generic configuration for rpc calls
   *
   * @description Access the manager of a contract.
   *
   * @see http://tezos.gitlab.io/master/api/rpc.html#get-block-id-context-contracts-contract-id-manager
   */
  async getManager(
    address: string,
    { block }: { block: string } = defaultRPCOptions
  ): Promise<ManagerResponse> {
    return this.httpBackend.createRequest<ManagerResponse>({
      url: `${this.url}/chains/${this.chain}/blocks/${block}/context/contracts/${address}/manager`,
      method: 'GET',
    });
  }

  /**
   *
   * @param address contract address from which we want to retrieve the manager
   * @param options contains generic configuration for rpc calls
   *
   * @description Access the manager key of a contract.
   *
   * @see http://tezos.gitlab.io/master/api/rpc.html#get-block-id-context-contracts-contract-id-manager-key
   */
  async getManagerKey(
    address: string,
    { block }: { block: string } = defaultRPCOptions
  ): Promise<ManagerResponse> {
    return this.httpBackend.createRequest<ManagerResponse>({
      url: `${this.url}/chains/${this.chain}/blocks/${block}/context/contracts/${address}/manager_key`,
      method: 'GET',
    });
  }

  /**
   *
   * @param address contract address from which we want to retrieve the delegate (baker)
   * @param options contains generic configuration for rpc calls
   *
   * @description Access the delegate of a contract, if any.
   *
   * @see http://tezos.gitlab.io/master/api/rpc.html#get-block-id-context-contracts-contract-id-delegate
   */
  async getDelegate(
    address: string,
    { block }: { block: string } = defaultRPCOptions
  ): Promise<DelegateResponse> {
    return this.httpBackend.createRequest<DelegateResponse>({
      url: `${this.url}/chains/${this.chain}/blocks/${block}/context/contracts/${address}/delegate`,
      method: 'GET',
    });
  }

  /**
   *
   * @param address contract address from which we want to retrieve the big map key
   * @param options contains generic configuration for rpc calls
   *
   * @description Access the value associated with a key in the big map storage of the contract.
   *
   * @see http://tezos.gitlab.io/master/api/rpc.html#post-block-id-context-contracts-contract-id-big-map-get
   */
  async getBigMapKey(
    address: string,
    key: BigMapKey,
    { block }: { block: string } = defaultRPCOptions
  ): Promise<BigMapGetResponse> {
    return this.httpBackend.createRequest<BigMapGetResponse>(
      {
        url: `${this.url}/chains/${this.chain}/blocks/${block}/context/contracts/${address}/big_map_get`,
        method: 'POST',
      },
      key
    );
  }

  /**
   *
   * @param address delegate address which we want to retrieve
   * @param options contains generic configuration for rpc calls
   *
   * @description Fetches information about a delegate from RPC.
   *
   * @see http://tezos.gitlab.io/mainnet/api/rpc.html#get-block-id-context-delegates-pkh
   */
  async getDelegates(
    address: string,
    { block }: { block: string } = defaultRPCOptions
  ): Promise<DelegatesResponse> {
    const response = await this.httpBackend.createRequest<RawDelegatesResponse>({
      url: `${this.url}/chains/${this.chain}/blocks/${block}/context/delegates/${address}`,
      method: 'GET',
    });

    return {
      deactivated: response.deactivated,
      balance: new BigNumber(response.balance),
      frozenBalance: new BigNumber(response.frozen_balance),
      frozenBalanceByCycle: response.frozen_balance_by_cycle.map(
        ({ deposit, fees, rewards, ...rest }) => ({
          ...rest,
          deposit: new BigNumber(deposit),
          fees: new BigNumber(fees),
          rewards: new BigNumber(rewards),
        })
      ),
      stakingBalance: new BigNumber(response.staking_balance),
      delegatedContracts: response.delegated_contracts,
      delegatedBalance: new BigNumber(response.delegated_balance),
      gracePeriod: response.grace_period,
    };
  }

  /**
   *
   * @param options contains generic configuration for rpc calls
   *
   * @description All constants
   *
   * @see http://tezos.gitlab.io/master/api/rpc.html#get-block-id-context-constants
   */
  async getConstants({ block }: RPCOptions = defaultRPCOptions): Promise<ConstantsResponse> {
    const response = await this.httpBackend.createRequest<ConstantsResponse>({
      url: `${this.url}/chains/${this.chain}/blocks/${block}/context/constants`,
      method: 'GET',
    });

    const convResponse: any = camelCaseProps(response);
    const castedResponse: any = castToBigNumber(convResponse, [
      'timeBetweenBlocks',
      'hardGasLimitPerOperation',
      'hardGasLimitPerBlock',
      'proofOfWorkThreshold',
      'tokensPerRoll',
      'blockSecurityDeposit',
      'endorsementSecurityDeposit',
      'blockReward',
      'endorsementReward',
      'costPerByte',
      'hardStorageLimitPerOperation',
    ]);

    return {
      ...(convResponse as ConstantsResponse),
      ...(castedResponse as ConstantsResponse),
    };
  }

  /**
   *
   * @param options contains generic configuration for rpc calls
   *
   * @description All the information about a block
   *
   * @see http://tezos.gitlab.io/master/api/rpc.html#get-block-id
   */
  async getBlock({ block }: RPCOptions = defaultRPCOptions): Promise<BlockResponse> {
    const response = await this.httpBackend.createRequest<BlockResponse>({
      url: `${this.url}/chains/${this.chain}/blocks/${block}`,
      method: 'GET',
    });

    const convResponse: any = camelCaseProps(response);

    return {
      ...(convResponse as BlockResponse),
    };
  }

  /**
   *
   * @param options contains generic configuration for rpc calls
   *
   * @description The whole block header
   *
   * @see https://tezos.gitlab.io/tezos/api/rpc.html#get-block-id-header
   */
  async getBlockHeader({ block }: RPCOptions = defaultRPCOptions): Promise<BlockFullHeader> {
    const response = await this.httpBackend.createRequest<BlockFullHeader>({
      url: `${this.url}/chains/${this.chain}/blocks/${block}/header`,
      method: 'GET',
    });

    const convResponse: any = camelCaseProps(response);

    return {
      ...convResponse,
    };
  }

  /**
   *
   * @param options contains generic configuration for rpc calls
   *
   * @description All the metadata associated to the block
   *
   * @see https://tezos.gitlab.io/tezos/api/rpc.html#get-block-id-metadata
   */
  async getBlockMetadata({ block }: RPCOptions = defaultRPCOptions): Promise<BlockMetadata> {
    const response = await this.httpBackend.createRequest<BlockMetadata>({
      url: `${this.url}/chains/${this.chain}/blocks/${block}/metadata`,
      method: 'GET',
    });

    const convResponse: any = camelCaseProps(response);

    return {
      ...convResponse,
    };
  }

  /**
   *
<<<<<<< HEAD
   * @param args contains optional query arguments
   * @param options contains generic configuration for rpc calls
   *
   * @description Retrieves the list of delegates allowed to bake a block.
   *
   * @see https://tezos.gitlab.io/mainnet/api/rpc.html#get-block-id-helpers-baking-rights
   */
  async getBakingRights(
    args: BakingRightsQueryArguments = {},
    { block }: RPCOptions = defaultRPCOptions
  ): Promise<BakingRightsResponse> {
    const response = await this.httpBackend.createRequest<BakingRightsResponse>({
      url: `${this.url}/chains/${this.chain}/blocks/${block}/helpers/baking_rights`,
      method: 'GET',
      query: args,
    });

    const convResponse: any = camelCaseProps(response);

    return {
      ...convResponse,
    };
=======
   * @param options contains generic configuration for rpc calls
   *
   * @description Ballots casted so far during a voting period
   *
   * @see https://tezos.gitlab.io/mainnet/api/rpc.html#get-block-id-votes-ballot-list
   */
  async getBallotList({ block }: RPCOptions = defaultRPCOptions): Promise<BallotListResponse> {
    const response = await this.httpBackend.createRequest<BallotListResponse>({
      url: `${this.url}/chains/${this.chain}/blocks/${block}/votes/ballot_list`,
      method: 'GET',
    });

    return response;
  }

  /**
   *
   * @param options contains generic configuration for rpc calls
   *
   * @description Sum of ballots casted so far during a voting period.
   *
   * @see https://tezos.gitlab.io/mainnet/api/rpc.html#get-block-id-votes-ballots
   */
  async getBallots({ block }: RPCOptions = defaultRPCOptions): Promise<BallotsResponse> {
    const response = await this.httpBackend.createRequest<BallotsResponse>({
      url: `${this.url}/chains/${this.chain}/blocks/${block}/votes/ballots`,
      method: 'GET',
    });

    return response;
  }

  /**
   *
   * @param options contains generic configuration for rpc calls
   *
   * @description Current period kind.
   *
   * @see https://tezos.gitlab.io/mainnet/api/rpc.html#get-block-id-votes-current-period-kind
   */
  async getCurrentPeriodKind({ block }: RPCOptions = defaultRPCOptions): Promise<
    PeriodKindResponse
  > {
    const response = await this.httpBackend.createRequest<PeriodKindResponse>({
      url: `${this.url}/chains/${this.chain}/blocks/${block}/votes/current_period_kind`,
      method: 'GET',
    });

    return response;
  }

  /**
   *
   * @param options contains generic configuration for rpc calls
   *
   * @description Current proposal under evaluation.
   *
   * @see https://tezos.gitlab.io/mainnet/api/rpc.html#get-block-id-votes-current-proposal
   */
  async getCurrentProposal({ block }: RPCOptions = defaultRPCOptions): Promise<
    CurrentProposalResponse
  > {
    const response = await this.httpBackend.createRequest<CurrentProposalResponse>({
      url: `${this.url}/chains/${this.chain}/blocks/${block}/votes/current_proposal`,
      method: 'GET',
    });

    return response;
  }

  /**
   *
   * @param options contains generic configuration for rpc calls
   *
   * @description Current expected quorum.
   *
   * @see https://tezos.gitlab.io/mainnet/api/rpc.html#get-block-id-votes-current-quorum
   */
  async getCurrentQuorum({ block }: RPCOptions = defaultRPCOptions): Promise<
    CurrentQuorumResponse
  > {
    const response = await this.httpBackend.createRequest<CurrentQuorumResponse>({
      url: `${this.url}/chains/${this.chain}/blocks/${block}/votes/current_quorum`,
      method: 'GET',
    });

    return response;
  }

  /**
   *
   * @param options contains generic configuration for rpc calls
   *
   * @description List of delegates with their voting weight, in number of rolls.
   *
   * @see https://tezos.gitlab.io/mainnet/api/rpc.html#get-block-id-votes-listings
   */
  async getVotesListings({ block }: RPCOptions = defaultRPCOptions): Promise<
    VotesListingsResponse
  > {
    const response = await this.httpBackend.createRequest<VotesListingsResponse>({
      url: `${this.url}/chains/${this.chain}/blocks/${block}/votes/listings`,
      method: 'GET',
    });

    return response;
  }

  /**
   *
   * @param options contains generic configuration for rpc calls
   *
   * @description List of proposals with number of supporters.
   *
   * @see https://tezos.gitlab.io/mainnet/api/rpc.html#get-block-id-votes-proposals
   */
  async getProposals({ block }: RPCOptions = defaultRPCOptions): Promise<ProposalsResponse> {
    const response = await this.httpBackend.createRequest<ProposalsResponse>({
      url: `${this.url}/chains/${this.chain}/blocks/${block}/votes/proposals`,
      method: 'GET',
    });

    return response;
>>>>>>> 60cbb2a1
  }

  /**
   *
   * @param data operation contents to forge
   * @param options contains generic configuration for rpc calls
   *
   * @description Forge an operation returning the unsigned bytes
   *
   * @see https://tezos.gitlab.io/tezos/api/rpc.html#post-block-id-helpers-forge-operations
   */
  async forgeOperations(
    data: { branch: string; contents: any[] },
    { block }: RPCOptions = defaultRPCOptions
  ): Promise<string> {
    return this.httpBackend.createRequest<string>(
      {
        url: `${this.url}/chains/${this.chain}/blocks/${block}/helpers/forge/operations`,
        method: 'POST',
      },
      data
    );
  }

  /**
   *
   * @param signedOpBytes signed bytes to inject
   *
   * @description Inject an operation in node and broadcast it. Returns the ID of the operation. The `signedOperationContents` should be constructed using a contextual RPCs from the latest block and signed by the client. By default, the RPC will wait for the operation to be (pre-)validated before answering. See RPCs under /blocks/prevalidation for more details on the prevalidation context.
   *
   * @see https://tezos.gitlab.io/tezos/api/rpc.html#post-injection-operation
   */
  async injectOperation(signedOpBytes: string): Promise<string> {
    return this.httpBackend.createRequest<any>(
      {
        url: `${this.url}/injection/operation`,
        method: 'POST',
      },
      signedOpBytes
    );
  }

  /**
   *
   * @param ops Operations to apply
   * @param options contains generic configuration for rpc calls
   *
   * @description Simulate the validation of an operation
   *
   * @see https://tezos.gitlab.io/tezos/api/rpc.html#post-block-id-helpers-preapply-operations
   */
  async preapplyOperations(
    ops: OperationObject[],
    { block }: RPCOptions = defaultRPCOptions
  ): Promise<any[]> {
    const response = await this.httpBackend.createRequest<any>(
      {
        url: `${this.url}/chains/${this.chain}/blocks/${block}/helpers/preapply/operations`,
        method: 'POST',
      },
      ops
    );

    return response;
  }
}<|MERGE_RESOLUTION|>--- conflicted
+++ resolved
@@ -21,10 +21,8 @@
   OperationContents,
   OperationObject,
   OperationContentsAndResultMetadata,
-<<<<<<< HEAD
   BakingRightsQueryArguments,
   BakingRightsResponse,
-=======
   BallotListResponse,
   BallotsResponse,
   PeriodKindResponse,
@@ -32,7 +30,6 @@
   CurrentQuorumResponse,
   VotesListingsResponse,
   ProposalsResponse,
->>>>>>> 60cbb2a1
 } from './types';
 import BigNumber from 'bignumber.js';
 
@@ -62,7 +59,7 @@
     private url: string = defaultRPC,
     private chain: string = defaultChain,
     private httpBackend: HttpBackend = new HttpBackend()
-  ) {}
+  ) { }
 
   /**
    *
@@ -378,7 +375,6 @@
 
   /**
    *
-<<<<<<< HEAD
    * @param args contains optional query arguments
    * @param options contains generic configuration for rpc calls
    *
@@ -401,7 +397,9 @@
     return {
       ...convResponse,
     };
-=======
+  }
+
+  /**
    * @param options contains generic configuration for rpc calls
    *
    * @description Ballots casted so far during a voting period
@@ -525,7 +523,6 @@
     });
 
     return response;
->>>>>>> 60cbb2a1
   }
 
   /**
