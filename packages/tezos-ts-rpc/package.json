{
  "name": "@tezos-ts/rpc",
  "version": "0.0.0",
  "description": "",
  "keywords": [],
  "main": "dist/tezos-ts-rpc.umd.js",
  "module": "dist/tezos-ts-rpc.es5.js",
  "typings": "dist/types/tezos-ts-rpc.d.ts",
  "files": [
    "dist"
  ],
  "author": "Simon Boissonneault-Robert <simon@ecadlabs.com>",
  "repository": {
    "type": "git",
    "url": ""
  },
  "license": "MIT",
  "engines": {
    "node": ">=6.0.0"
  },
  "scripts": {
    "test": "jest --coverage",
    "test:watch": "jest --coverage --watch",
    "test:prod": "npm run lint && npm run test -- --no-cache",
    "lint": "tslint  --project tsconfig.json -t codeFrame 'src/**/*.ts' 'test/**/*.ts'",
    "precommit": "lint-staged",
    "prebuild": "rimraf dist",
    "build": "tsc --project ./tsconfig.prod.json --module commonjs && rollup -c rollup.config.ts ",
    "start": "rollup -c rollup.config.ts -w"
  },
  "lint-staged": {
    "{src,test}/**/*.ts": [
      "prettier --write",
      "tslint --fix",
      "git add"
    ]
  },
  "jest": {
    "transform": {
      ".(ts|tsx)": "ts-jest"
    },
    "testEnvironment": "node",
    "testRegex": "(/__tests__/.*|\\.(test|spec))\\.(ts|tsx|js)$",
    "moduleFileExtensions": [
      "ts",
      "tsx",
      "js"
    ],
    "moduleNameMapper": {
      "^@tezos-ts/http-utils$": "<rootDir>/../tezos-ts-http-utils/src/tezos-ts-http-utils.ts"
    },
    "coveragePathIgnorePatterns": [
      "/node_modules/",
      "/test/"
    ],
    "collectCoverageFrom": [
      "src/**/*.{js,ts}"
    ]
  },
  "dependencies": {
    "bignumber.js": "^9.0.0",
<<<<<<< HEAD
    "@tezos-ts/http-utils": "^0.0.0"
=======
    "lodash": "^4.17.15",
    "xhr2-cookies": "^1.1.0"
>>>>>>> f39b391d
  },
  "devDependencies": {
    "@types/lodash": "^4.14.137",
    "@types/jest": "^23.3.2",
    "@types/node": "^10.14.13",
    "colors": "^1.3.2",
    "coveralls": "^3.0.2",
    "cross-env": "^5.2.0",
    "jest": "^23.6.0",
    "jest-config": "^23.6.0",
    "lint-staged": "^8.0.0",
    "lodash.camelcase": "^4.3.0",
    "prettier": "^1.14.3",
    "prompt": "^1.0.0",
    "replace-in-file": "^3.4.2",
    "rimraf": "^2.6.2",
    "rollup": "^1.20.1",
    "rollup-plugin-json": "^4.0.0",
    "rollup-plugin-sourcemaps": "^0.4.2",
    "rollup-plugin-typescript2": "^0.22.1",
    "shelljs": "^0.8.3",
    "ts-jest": "^23.10.2",
    "ts-node": "^7.0.1",
    "tslint": "^5.11.0",
    "tslint-config-prettier": "^1.15.0",
    "tslint-config-standard": "^8.0.1",
    "typescript": "^3.0.3"
  }
}<|MERGE_RESOLUTION|>--- conflicted
+++ resolved
@@ -59,12 +59,8 @@
   },
   "dependencies": {
     "bignumber.js": "^9.0.0",
-<<<<<<< HEAD
-    "@tezos-ts/http-utils": "^0.0.0"
-=======
-    "lodash": "^4.17.15",
-    "xhr2-cookies": "^1.1.0"
->>>>>>> f39b391d
+    "@tezos-ts/http-utils": "^0.0.0",
+    "lodash": "^4.17.15"
   },
   "devDependencies": {
     "@types/lodash": "^4.14.137",
