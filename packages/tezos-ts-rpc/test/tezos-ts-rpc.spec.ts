--- conflicted
+++ resolved
@@ -614,7 +614,6 @@
     });
   });
 
-<<<<<<< HEAD
   describe('getBakingRights', () => {
     it('query the right url and data', async done => {
       httpBackend.createRequest.mockResolvedValue([
@@ -648,7 +647,10 @@
 
       expect(result[0].delegate).toEqual('tz3VEZ4k6a4Wx42iyev6i2aVAptTRLEAivNN');
       expect(result[0].estimatedTime).toEqual('2019-08-02T09:48:56Z');
-=======
+      done();
+    });
+  });
+
   describe('getBallotList', () => {
     it('query the right url and data', async done => {
       httpBackend.createRequest.mockReturnValue(
@@ -826,7 +828,6 @@
         url: 'root/chains/test/blocks/head/votes/proposals',
       });
       expect(response[0][1]).toEqual(2832);
->>>>>>> 60cbb2a1
 
       done();
     });
