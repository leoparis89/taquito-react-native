{
  "name": "@taquito/beacon-wallet",
  "version": "7.1.0-preview.1",
  "description": "Beacon wallet provider",
  "keywords": [
    "tezos",
    "blockchain",
    "websocket"
  ],
  "main": "dist/taquito-beacon-wallet.umd.js",
  "module": "dist/taquito-beacon-wallet.es5.js",
  "typings": "dist/types/taquito-beacon-wallet.d.ts",
  "files": [
    "signature.json",
    "dist"
  ],
  "publishConfig": {
    "access": "public"
  },
  "author": "Simon Boissonneault-Robert <simon@ecadlabs.com>",
  "repository": {
    "type": "git",
    "url": ""
  },
  "license": "MIT",
  "engines": {
    "node": ">=6.0.0"
  },
  "scripts": {
    "lint": "tslint  --project tsconfig.json -t codeFrame 'src/**/*.ts' 'test/**/*.ts'",
    "precommit": "lint-staged",
    "prebuild": "rimraf dist",
    "build": "tsc --project ./tsconfig.prod.json --module commonjs && rollup -c rollup.config.ts ",
    "start": "rollup -c rollup.config.ts -w"
  },
  "lint-staged": {
    "{src,test}/**/*.ts": [
      "prettier --write",
      "tslint --fix",
      "git add"
    ]
  },
  "jest": {
    "transform": {
      ".(ts|tsx)": "ts-jest"
    },
    "testEnvironment": "node",
    "testRegex": "(/__tests__/.*|\\.(test|spec))\\.(ts|tsx|js)$",
    "moduleFileExtensions": [
      "ts",
      "tsx",
      "js"
    ],
    "coveragePathIgnorePatterns": [
      "/node_modules/",
      "/test/"
    ],
    "collectCoverageFrom": [
      "src/**/*.{js,ts}"
    ]
  },
  "dependencies": {
<<<<<<< HEAD
    "@airgap/beacon-sdk": "^2.0.0-beta.13",
    "@taquito/taquito": "^7.1.0-preview-lambdaview.0",
    "@taquito/utils": "^7.1.0-preview-lambdaview.0"
=======
    "@airgap/beacon-sdk": "^2.0.0-beta.12",
    "@taquito/taquito": "^7.1.0-preview.1",
    "@taquito/utils": "^7.1.0-preview.1"
>>>>>>> 6f5e2d84
  },
  "devDependencies": {
    "@types/chrome": "0.0.124",
    "@types/jest": "^26.0.14",
    "@types/libsodium-wrappers": "^0.7.8",
    "@types/node": "^14.11.5",
    "@types/ws": "^7.2.7",
    "colors": "^1.4.0",
    "coveralls": "^3.1.0",
    "cross-env": "^7.0.2",
    "jest": "^26.5.2",
    "jest-config": "^26.5.2",
    "lint-staged": "^10.4.0",
    "lodash.camelcase": "^4.3.0",
    "prettier": "^2.1.2",
    "prompt": "^1.0.0",
    "replace-in-file": "^6.1.0",
    "rimraf": "^3.0.2",
    "rollup": "^2.28.2",
    "rollup-plugin-json": "^4.0.0",
    "rollup-plugin-sourcemaps": "^0.6.3",
    "rollup-plugin-typescript2": "^0.27.3",
    "shelljs": "^0.8.4",
    "ts-jest": "^26.4.1",
    "ts-node": "^9.0.0",
    "tslint": "^6.1.3",
    "tslint-config-prettier": "^1.18.0",
    "tslint-config-standard": "^9.0.0",
    "typescript": "^4.0.3"
  },
  "gitHead": "551e35aeff7d6dcde1c72284238c0ed3c3aae77e"
}<|MERGE_RESOLUTION|>--- conflicted
+++ resolved
@@ -60,15 +60,9 @@
     ]
   },
   "dependencies": {
-<<<<<<< HEAD
     "@airgap/beacon-sdk": "^2.0.0-beta.13",
-    "@taquito/taquito": "^7.1.0-preview-lambdaview.0",
-    "@taquito/utils": "^7.1.0-preview-lambdaview.0"
-=======
-    "@airgap/beacon-sdk": "^2.0.0-beta.12",
     "@taquito/taquito": "^7.1.0-preview.1",
     "@taquito/utils": "^7.1.0-preview.1"
->>>>>>> 6f5e2d84
   },
   "devDependencies": {
     "@types/chrome": "0.0.124",
