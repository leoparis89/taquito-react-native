{
  "name": "@taquito/rpc",
<<<<<<< HEAD
  "version": "8.0.5-pack.1",
=======
  "version": "8.0.6-beta.0",
>>>>>>> 10d0414b
  "description": "Provides low level methods, and types to invoke RPC calls from a Nomadic Tezos RPC node",
  "keywords": [
    "tezos",
    "blockchain",
    "rpc"
  ],
  "main": "dist/taquito-rpc.umd.js",
  "module": "dist/taquito-rpc.es5.js",
  "typings": "dist/types/taquito-rpc.d.ts",
  "files": [
    "signature.json",
    "dist"
  ],
  "publishConfig": {
    "access": "public"
  },
  "author": "Simon Boissonneault-Robert <simon@ecadlabs.com>",
  "repository": {
    "type": "git",
    "url": ""
  },
  "license": "MIT",
  "engines": {
    "node": ">=6.0.0"
  },
  "scripts": {
    "test": "jest --coverage",
    "test:watch": "jest --coverage --watch",
    "test:prod": "npm run lint && npm run test -- --no-cache",
    "lint": "tslint  --project tsconfig.json -t codeFrame 'src/**/*.ts' 'test/**/*.ts'",
    "precommit": "lint-staged",
    "prebuild": "rimraf dist",
    "build": "tsc --project ./tsconfig.prod.json --module commonjs && rollup -c rollup.config.ts ",
    "start": "rollup -c rollup.config.ts -w"
  },
  "lint-staged": {
    "{src,test}/**/*.ts": [
      "prettier --write",
      "tslint --fix",
      "git add"
    ]
  },
  "jest": {
    "transform": {
      ".(ts|tsx)": "ts-jest"
    },
    "testEnvironment": "node",
    "testRegex": "(/__tests__/.*|\\.(test|spec))\\.(ts|tsx|js)$",
    "moduleFileExtensions": [
      "ts",
      "tsx",
      "js"
    ],
    "moduleNameMapper": {
      "^@taquito/http-utils$": "<rootDir>/../taquito-http-utils/src/taquito-http-utils.ts"
    },
    "coveragePathIgnorePatterns": [
      "/node_modules/",
      "/test/"
    ],
    "collectCoverageFrom": [
      "src/**/*.{js,ts}"
    ]
  },
  "dependencies": {
<<<<<<< HEAD
    "@taquito/http-utils": "^8.0.5-pack.1",
=======
    "@taquito/http-utils": "^8.0.6-beta.0",
>>>>>>> 10d0414b
    "bignumber.js": "^9.0.1",
    "lodash": "^4.17.20"
  },
  "devDependencies": {
    "@types/jest": "^26.0.16",
    "@types/lodash": "^4.14.165",
    "@types/node": "^14.14.10",
    "colors": "^1.4.0",
    "coveralls": "^3.1.0",
    "cross-env": "^7.0.2",
    "jest": "^26.6.3",
    "jest-config": "^26.6.3",
    "lint-staged": "^10.4.0",
    "lodash.camelcase": "^4.3.0",
    "prettier": "^2.1.2",
    "prompt": "^1.0.0",
    "replace-in-file": "^6.1.0",
    "rimraf": "^3.0.2",
    "rollup": "^2.28.2",
    "rollup-plugin-json": "^4.0.0",
    "rollup-plugin-sourcemaps": "^0.6.3",
    "rollup-plugin-typescript2": "^0.27.3",
    "shelljs": "^0.8.4",
    "ts-jest": "^26.4.4",
    "ts-node": "^9.1.1",
    "tslint": "^6.1.3",
    "tslint-config-prettier": "^1.18.0",
    "tslint-config-standard": "^9.0.0",
    "typescript": "^4.1.5"
  },
  "gitHead": "551e35aeff7d6dcde1c72284238c0ed3c3aae77e"
}<|MERGE_RESOLUTION|>--- conflicted
+++ resolved
@@ -1,10 +1,6 @@
 {
   "name": "@taquito/rpc",
-<<<<<<< HEAD
-  "version": "8.0.5-pack.1",
-=======
   "version": "8.0.6-beta.0",
->>>>>>> 10d0414b
   "description": "Provides low level methods, and types to invoke RPC calls from a Nomadic Tezos RPC node",
   "keywords": [
     "tezos",
@@ -70,11 +66,7 @@
     ]
   },
   "dependencies": {
-<<<<<<< HEAD
-    "@taquito/http-utils": "^8.0.5-pack.1",
-=======
     "@taquito/http-utils": "^8.0.6-beta.0",
->>>>>>> 10d0414b
     "bignumber.js": "^9.0.1",
     "lodash": "^4.17.20"
   },
