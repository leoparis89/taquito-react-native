import BigNumber from 'bignumber.js';
import {
  BlockMetadata004,
  ConstantsResponse004,
  ContractResponse004,
  EntrypointsResponse004,
  OperationContentsAndResultOrigination004,
  RPCRunOperationParam004,
} from './types.004';
import {
  BlockMetadata005,
  ConstantsResponse005,
  ContractResponse005,
  EntrypointsResponse005,
  OperationContentsAndResultOrigination005,
  RPCRunOperationParam005,
} from './types.005';
import {
  InternalOperationResult,
  MichelsonV1Expression,
  OperationMetadataBalanceUpdates,
  OperationObject,
  OperationResultDelegation,
  OperationResultReveal,
  OperationResultTransaction,
  ScriptedContracts,
  TimeStampMixed,
} from './types.common';
export type BalanceResponse = BigNumber;
export type StorageResponse = ScriptedContracts['storage'];
export type ScriptResponse = ScriptedContracts;
export type BigMapGetResponse = MichelsonV1Expression;
export type ManagerResponse = { manager: string };
export type ManagerKeyResponse = string | { key: string };
export type DelegateResponse = string | null;

export type OperationHash = string;

export type RPCRunOperationParam = RPCRunOperationParam004 | RPCRunOperationParam005;

export interface DelegatesResponse {
  balance: BigNumber;
  frozen_balance: BigNumber;
  frozen_balance_by_cycle: Frozenbalancebycycle[];
  staking_balance: BigNumber;
  delegated_contracts: string[];
  delegated_balance: BigNumber;
  deactivated: boolean;
  grace_period: number;
}

interface Frozenbalancebycycle {
  cycle: number;
  deposit: BigNumber;
  fees: BigNumber;
  rewards: BigNumber;
}

export type BigMapKey = { key: { [key: string]: string }; type: { prim: string } };

export type ContractResponse = ContractResponse004 | ContractResponse005;

export type ConstantsResponse = ConstantsResponse004 | ConstantsResponse005;

// BlockResponse interface
// header:
export interface BlockFullHeader {
  level: number;
  proto: number;
  predecessor: string;
  timestamp: TimeStampMixed;
  validation_pass: number;
  operations_hash: string;
  fitness: string[];
  context: string;
  priority: number;
  proof_of_work_nonce: string;
  seed_nonce_hash?: string;
  signature: string;
}

export type InlinedEndorsementKindEnum = 'endorsement';

export interface InlinedEndorsementContents {
  kind: InlinedEndorsementKindEnum;
  level: number;
}

export interface InlinedEndorsement {
  branch: string;
  operations: InlinedEndorsementContents;
  signature?: string;
}

export type OperationContentsBallotEnum = 'nay' | 'yay' | 'pass';

export interface OperationContentsEndorsement {
  kind: 'endorsement';
  level: number;
}

export interface OperationContentsRevelation {
  kind: 'seed_nonce_revelation';
  level: number;
  nonce: string;
}

export interface OperationContentsDoubleEndorsement {
  kind: 'double_endorsement_evidence';
  op1: InlinedEndorsement;
  op2: InlinedEndorsement;
}

export interface OperationContentsDoubleBaking {
  kind: 'double_baking_evidence';
  bh1: BlockFullHeader;
  bh2: BlockFullHeader;
}

export interface OperationContentsActivateAccount {
  kind: 'activate_account';
  pkh: string;
  secret: string;
}

export interface OperationContentsProposals {
  kind: 'proposals';
  source: string;
  period: number;
  proposals: string[];
}

export interface OperationContentsBallot {
  kind: 'ballot';
  source: string;
  period: number;
  proposal: string;
  ballot: OperationContentsBallotEnum;
}

export interface OperationContentsReveal {
  kind: 'reveal';
  source: string;
  fee: string;
  counter: string;
  gas_limit: string;
  storage_limit: string;
  public_key: string;
}

export interface OperationContentsTransaction {
  kind: 'transaction';
  source: string;
  fee: string;
  counter: string;
  gas_limit: string;
  storage_limit: string;
  amount: string;
  destination: string;
  parameters?: MichelsonV1Expression;
}

export interface OperationContentsOrigination {
  kind: 'origination';
  source: string;
  fee: string;
  counter: string;
  gas_limit: string;
  storage_limit: string;
  manager_pubkey: string;
  balance: string;
  spendable?: boolean;
  delegatable?: boolean;
  delegate?: string;
  script?: ScriptedContracts;
}

export interface OperationContentsDelegation {
  kind: 'delegation';
  source: string;
  fee: string;
  counter: string;
  gas_limit: string;
  storage_limit: string;
  delegate?: string;
}

export type OperationContents =
  | OperationContentsEndorsement
  | OperationContentsRevelation
  | OperationContentsDoubleEndorsement
  | OperationContentsDoubleBaking
  | OperationContentsActivateAccount
  | OperationContentsProposals
  | OperationContentsBallot
  | OperationContentsReveal
  | OperationContentsTransaction
  | OperationContentsOrigination
  | OperationContentsDelegation;

export interface OperationContentsAndResultMetadataExtended {
  balance_updates: OperationMetadataBalanceUpdates[];
  delegate: string;
  slots: number[];
}

export interface OperationContentsAndResultMetadataReveal {
  balance_updates: OperationMetadataBalanceUpdates[];
  operation_result: OperationResultReveal;
  internal_operation_results?: InternalOperationResult[];
}

export interface OperationContentsAndResultMetadataTransaction {
  balance_updates: OperationMetadataBalanceUpdates[];
  operation_result: OperationResultTransaction;
  internal_operation_results?: InternalOperationResult[];
}

export interface OperationContentsAndResultMetadataDelegation {
  balance_updates: OperationMetadataBalanceUpdates[];
  operation_result: OperationResultDelegation;
  internal_operation_results?: InternalOperationResult[];
}

export interface OperationContentsAndResultMetadata {
  balance_updates: OperationMetadataBalanceUpdates[];
}

export interface OperationContentsAndResultEndorsement {
  kind: 'endorsement';
  level: number;
  metadata: OperationContentsAndResultMetadataExtended;
}

export interface OperationContentsAndResultRevelation {
  kind: 'seed_nonce_revelation';
  level: number;
  nonce: string;
  metadata: OperationContentsAndResultMetadata;
}

export interface OperationContentsAndResultDoubleEndorsement {
  kind: 'double_endorsement_evidence';
  op1: InlinedEndorsement;
  op2: InlinedEndorsement;
  metadata: OperationContentsAndResultMetadata;
}

export interface OperationContentsAndResultDoubleBaking {
  kind: 'double_baking_evidence';
  bh1: BlockFullHeader;
  bh2: BlockFullHeader;
  metadata: OperationContentsAndResultMetadata;
}

export interface OperationContentsAndResultActivateAccount {
  kind: 'activate_account';
  pkh: string;
  secret: string;
  metadata: OperationContentsAndResultMetadata;
}

export interface OperationContentsAndResultProposals {
  kind: 'proposals';
  source: string;
  period: number;
  proposals: string[];
  metadata: any;
}

export interface OperationContentsAndResultBallot {
  kind: 'ballot';
  source: string;
  period: number;
  proposal: string;
  ballot: OperationContentsBallotEnum;
  metadata: any;
}

export interface OperationContentsAndResultReveal {
  kind: 'reveal';
  source: string;
  fee: string;
  counter: string;
  gas_limit: string;
  storage_limit: string;
  public_key: string;
  metadata: OperationContentsAndResultMetadataReveal;
}

export interface OperationContentsAndResultTransaction {
  kind: 'transaction';
  source: string;
  fee: string;
  counter: string;
  gas_limit: string;
  storage_limit: string;
  amount: string;
  destination: string;
  parameters?: MichelsonV1Expression;
  metadata: OperationContentsAndResultMetadataTransaction;
}

export interface OperationContentsAndResultDelegation {
  kind: 'delegation';
  source: string;
  fee: string;
  counter: string;
  gas_limit: string;
  storage_limit: string;
  delegate?: string;
  metadata: OperationContentsAndResultMetadataDelegation;
}

export type OperationContentsAndResultOrigination =
  | OperationContentsAndResultOrigination004
  | OperationContentsAndResultOrigination005;

export type OperationContentsAndResult =
  | OperationContentsAndResultEndorsement
  | OperationContentsAndResultRevelation
  | OperationContentsAndResultDoubleEndorsement
  | OperationContentsAndResultDoubleBaking
  | OperationContentsAndResultActivateAccount
  | OperationContentsAndResultProposals
  | OperationContentsAndResultBallot
  | OperationContentsAndResultReveal
  | OperationContentsAndResultTransaction
  | OperationContentsAndResultOrigination
  | OperationContentsAndResultDelegation;

// BlockResponse interface
// operations:
export interface OperationEntry {
  protocol: string;
  chain_id: string;
  hash: string;
  branch: string;
  contents: (OperationContents | OperationContentsAndResult)[];
  signature?: string;
}

export type BlockMetadata = BlockMetadata004 | BlockMetadata005;

export interface BlockResponse {
  protocol: string;
  chain_id: string;
  hash: string;
  header: BlockFullHeader;
  metadata: BlockMetadata;
  operations: OperationEntry[][];
}

export type BakingRightsArgumentsDelegate = string | string[];
export type BakingRightsArgumentsCycle = number | number[];
export type BakingRightsArgumentsLevel = number | number[];

export interface BakingRightsQueryArguments {
  level?: BakingRightsArgumentsLevel;
  cycle?: BakingRightsArgumentsCycle;
  delegate?: BakingRightsArgumentsDelegate;
  max_priority?: number;
  all?: null;
}

export interface BakingRightsResponseItem {
  level: number;
  delegate: string;
  priority: number;
  estimated_time?: Date;
}

export type BakingRightsResponse = BakingRightsResponseItem[];

export type EndorsingRightsArgumentsDelegate = string | string[];
export type EndorsingRightsArgumentsCycle = number | number[];
export type EndorsingRightsArgumentsLevel = number | number[];

export interface EndorsingRightsQueryArguments {
  level?: EndorsingRightsArgumentsLevel;
  cycle?: EndorsingRightsArgumentsCycle;
  delegate?: EndorsingRightsArgumentsDelegate;
}

export interface EndorsingRightsResponseItem {
  level: number;
  delegate: string;
  slots: number[];
  estimated_time?: Date;
}

export type EndorsingRightsResponse = EndorsingRightsResponseItem[];

export type BallotListResponseEnum = 'nay' | 'yay' | 'pass';

export interface BallotListResponseItem {
  pkh: string;
  ballot: BallotListResponseEnum;
}

export type BallotListResponse = BallotListResponseItem[];

export interface BallotsResponse {
  yay: number;
  nay: number;
  pass: number;
}

export type PeriodKindResponse = 'proposal' | 'testing_vote' | 'testing' | 'promotion_vote';

export type CurrentProposalResponse = string | null;

export type CurrentQuorumResponse = number;

export interface VotesListingsResponseItem {
  pkh: string;
  rolls: number;
}

export type VotesListingsResponse = VotesListingsResponseItem[];

export type ProposalsResponseItem = [string, number];

export type ProposalsResponse = ProposalsResponseItem[];

export interface RawBlockHeaderResponse {
  protocol: string;
  chain_id: string;
  hash: string;
  level: number;
  proto: number;
  predecessor: string;
  timestamp: string;
  validation_pass: number;
  operations_hash: string;
  fitness: string[];
  context: string;
  priority: number;
  proof_of_work_nonce: string;
  signature: string;
}

export interface BlockHeaderResponse {
  protocol: string;
  chain_id: string;
  hash: string;
  level: number;
  proto: number;
  predecessor: string;
  timestamp: string;
  validation_pass: number;
  operations_hash: string;
  fitness: string[];
  context: string;
  priority: number;
  proof_of_work_nonce: string;
  signature: string;
}

<<<<<<< HEAD
export interface PackDataParams {
  data: MichelsonV1Expression;
  type: MichelsonV1Expression;
  gas?: BigNumber;
}

export type HexString = string;

export interface PackDataResponse {
  packed: HexString;
  gas?: BigNumber | 'unaccounted';
}
=======
export type BigMapResponse = MichelsonV1Expression | MichelsonV1Expression[];
>>>>>>> ac57699b

export type PreapplyParams = OperationObject[];
export type PreapplyResponse = {
  contents: OperationContentsAndResult[];
};

export type EntrypointsResponse = EntrypointsResponse004 | EntrypointsResponse005;

export type ForgeOperationsParams = Pick<OperationObject, 'branch' | 'contents'>;<|MERGE_RESOLUTION|>--- conflicted
+++ resolved
@@ -457,7 +457,6 @@
   signature: string;
 }
 
-<<<<<<< HEAD
 export interface PackDataParams {
   data: MichelsonV1Expression;
   type: MichelsonV1Expression;
@@ -470,9 +469,8 @@
   packed: HexString;
   gas?: BigNumber | 'unaccounted';
 }
-=======
+
 export type BigMapResponse = MichelsonV1Expression | MichelsonV1Expression[];
->>>>>>> ac57699b
 
 export type PreapplyParams = OperationObject[];
 export type PreapplyResponse = {
