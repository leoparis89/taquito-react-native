import { RpcClient } from '../src/taquito-rpc';
import BigNumber from 'bignumber.js';
import { OperationContentsAndResultEndorsement } from '../src/types';

/**
 * RpcClient test
 */
describe('RpcClient test', () => {
  let client: RpcClient;
  let httpBackend: {
    createRequest: jest.Mock<any, any>;
  };

  beforeEach(() => {
    httpBackend = {
      createRequest: jest.fn(),
    };
    client = new RpcClient('root', 'test', httpBackend as any);
  });

  it('RpcClient is instantiable', () => {
    expect(new RpcClient()).toBeInstanceOf(RpcClient);
  });

  describe('getBalance', () => {
    it('query the right url and returns a string', async done => {
      httpBackend.createRequest.mockReturnValue(Promise.resolve('10000'));
      const balance = await client.getBalance('address');

      expect(httpBackend.createRequest.mock.calls[0][0]).toEqual({
        method: 'GET',
        url: 'root/chains/test/blocks/head/context/contracts/address/balance',
      });
      expect(balance).toBeInstanceOf(BigNumber);
      expect(balance.toString()).toEqual('10000');

      done();
    });
  });

  describe('getStorage', () => {
    it('query the right url', async done => {
      await client.getStorage('address');

      expect(httpBackend.createRequest.mock.calls[0][0]).toEqual({
        method: 'GET',
        url: 'root/chains/test/blocks/head/context/contracts/address/storage',
      });

      done();
    });
  });

  describe('getScript', () => {
    it('query the right url', async done => {
      await client.getScript('address');

      expect(httpBackend.createRequest.mock.calls[0][0]).toEqual({
        method: 'GET',
        url: 'root/chains/test/blocks/head/context/contracts/address/script',
      });

      done();
    });
  });

  describe('getContract', () => {
    it('query the right url', async done => {
      httpBackend.createRequest.mockResolvedValue({ balance: '10000' });
      const response = await client.getContract('address');

      expect(httpBackend.createRequest.mock.calls[0][0]).toEqual({
        method: 'GET',
        url: 'root/chains/test/blocks/head/context/contracts/address',
      });

      expect(response.balance).toBeInstanceOf(BigNumber);
      expect(response.balance.toString()).toEqual('10000');

      done();
    });
  });

  describe('getManager', () => {
    it('query the right url', async done => {
      await client.getManager('address');

      expect(httpBackend.createRequest.mock.calls[0][0]).toEqual({
        method: 'GET',
        url: 'root/chains/test/blocks/head/context/contracts/address/manager',
      });

      done();
    });
  });

  describe('getManagerKey', () => {
    it('query the right url', async done => {
      await client.getManagerKey('address');

      expect(httpBackend.createRequest.mock.calls[0][0]).toEqual({
        method: 'GET',
        url: 'root/chains/test/blocks/head/context/contracts/address/manager_key',
      });

      done();
    });
  });

  describe('getDelegate', () => {
    it('query the right url', async done => {
      await client.getDelegate('address');

      expect(httpBackend.createRequest.mock.calls[0][0]).toEqual({
        method: 'GET',
        url: 'root/chains/test/blocks/head/context/contracts/address/delegate',
      });

      done();
    });
  });

  describe('getBlockHash', () => {
    it('query the right url', async done => {
      await client.getBlockHash();

      expect(httpBackend.createRequest.mock.calls[0][0]).toEqual({
        method: 'GET',
        url: 'root/chains/test/blocks/head/hash',
      });

      done();
    });
  });

  describe('getDelegates', () => {
    const sampleResponse = {
      balance: '5092341810457',
      frozen_balance: '2155290163074',
      frozen_balance_by_cycle: [
        { cycle: 135, deposit: '381760000000', fees: '971071', rewards: '11843833332' },
        { cycle: 136, deposit: '394368000000', fees: '1433657', rewards: '12200333332' },
      ],
      staking_balance: '20936607331513',
      delegated_contracts: [
        'KT1VvXEpeBpreAVpfp4V8ZujqWu2gVykwXBJ',
        'KT1VsSxSXUkgw6zkBGgUuDXXuJs9ToPqkrCg',
      ],
      delegated_balance: '15908924646030',
      deactivated: false,
      grace_period: 146,
    };

    it('query the right url', async done => {
      httpBackend.createRequest.mockResolvedValue(sampleResponse);
      await client.getDelegates('address');

      expect(httpBackend.createRequest.mock.calls[0][0]).toEqual({
        method: 'GET',
        url: 'root/chains/test/blocks/head/context/delegates/address',
      });

      done();
    });

    it('parse the response properly', async done => {
      httpBackend.createRequest.mockResolvedValue(sampleResponse);
      const response = await client.getDelegates('address');

      expect(response).toEqual({
        balance: new BigNumber('5092341810457'),
        frozen_balance: new BigNumber('2155290163074'),
        frozen_balance_by_cycle: [
          {
            cycle: 135,
            deposit: new BigNumber('381760000000'),
            fees: new BigNumber('971071'),
            rewards: new BigNumber('11843833332'),
          },
          {
            cycle: 136,
            deposit: new BigNumber('394368000000'),
            fees: new BigNumber('1433657'),
            rewards: new BigNumber('12200333332'),
          },
        ],
        staking_balance: new BigNumber('20936607331513'),
        delegated_contracts: [
          'KT1VvXEpeBpreAVpfp4V8ZujqWu2gVykwXBJ',
          'KT1VsSxSXUkgw6zkBGgUuDXXuJs9ToPqkrCg',
        ],
        delegated_balance: new BigNumber('15908924646030'),
        deactivated: false,
        grace_period: 146,
      });

      done();
    });
  });

  describe('getBigMapKey', () => {
    it('query the right url', async done => {
      await client.getBigMapKey('address', { key: 'test', type: 'string' } as any);
      expect(httpBackend.createRequest.mock.calls[0][0]).toEqual({
        method: 'POST',
        url: 'root/chains/test/blocks/head/context/contracts/address/big_map_get',
      });

      expect(httpBackend.createRequest.mock.calls[0][1]).toEqual({ key: 'test', type: 'string' });

      done();
    });
  });

  describe('forgeOperation', () => {
    it('query the right url', async done => {
      await client.forgeOperations({} as any);
      expect(httpBackend.createRequest.mock.calls[0][0]).toEqual({
        method: 'POST',
        url: 'root/chains/test/blocks/head/helpers/forge/operations',
      });

      expect(httpBackend.createRequest.mock.calls[0][1]).toEqual({});

      done();
    });
  });

  describe('injectOperations', () => {
    it('query the right url', async done => {
      await client.injectOperation({} as any);
      expect(httpBackend.createRequest.mock.calls[0][0]).toEqual({
        method: 'POST',
        url: 'root/injection/operation',
      });

      expect(httpBackend.createRequest.mock.calls[0][1]).toEqual({});

      done();
    });
  });

  describe('preapplyOperations', () => {
    it('query the right url', async done => {
      httpBackend.createRequest.mockResolvedValue({});
      await client.preapplyOperations({} as any);
      expect(httpBackend.createRequest.mock.calls[0][0]).toEqual({
        method: 'POST',
        url: 'root/chains/test/blocks/head/helpers/preapply/operations',
      });

      expect(httpBackend.createRequest.mock.calls[0][1]).toEqual({});

      done();
    });
  });

  describe('getBlockHeader', () => {
    it('query the right url', async done => {
      const sampleResponse = {
        protocol: 'Pt24m4xiPbLDhVgVfABUjirbmda3yohdN82Sp9FeuAXJ4eV9otd',
        chain_id: 'NetXdQprcVkpaWU',
        hash: 'BLjs6BSiYpwV5u6YpNHNSAqr1iuJRGDHXK3Qb6DH1ZkN8QbAitW',
        level: 596467,
        proto: 4,
        predecessor: 'BMYidfFK1tfryqoTRnAPLMonagy3f2goaw2QBpGsHF8YySQe8tU',
        timestamp: '2019-09-06T15:08:29Z',
        validation_pass: 4,
        operations_hash: 'LLoaq9gTDXXLgKZGd6af1iwnfmmQXkJJnGn6WS6XhE7kh5AsdmFER',
        fitness: ['00', '00000000011f6a7c'],
        context: 'CoWNJGqDcKWeQaiRZoo5akYwXrQBGtWAncgV9QnF16yUpAM47T5F',
        priority: 0,
        proof_of_work_nonce: '000000036e2c8c91',
        signature:
          'siguGHqTYQjaDMjZgDQjAXG9Fc8HnqCJceVJMUCHRbSFoJJCx3Lz9VpBy53nat4W4T1CvbzPJKKgq2YfFAGXeaXcQLbN4CFz',
      };

      httpBackend.createRequest.mockResolvedValue(sampleResponse);
      const result = await client.getBlockHeader();
      expect(httpBackend.createRequest.mock.calls[0][0]).toEqual({
        method: 'GET',
        url: 'root/chains/test/blocks/head/header',
      });

      expect(result).toEqual({
        protocol: 'Pt24m4xiPbLDhVgVfABUjirbmda3yohdN82Sp9FeuAXJ4eV9otd',
        chain_id: 'NetXdQprcVkpaWU',
        hash: 'BLjs6BSiYpwV5u6YpNHNSAqr1iuJRGDHXK3Qb6DH1ZkN8QbAitW',
        level: 596467,
        proto: 4,
        predecessor: 'BMYidfFK1tfryqoTRnAPLMonagy3f2goaw2QBpGsHF8YySQe8tU',
        timestamp: '2019-09-06T15:08:29Z',
        validation_pass: 4,
        operations_hash: 'LLoaq9gTDXXLgKZGd6af1iwnfmmQXkJJnGn6WS6XhE7kh5AsdmFER',
        fitness: ['00', '00000000011f6a7c'],
        context: 'CoWNJGqDcKWeQaiRZoo5akYwXrQBGtWAncgV9QnF16yUpAM47T5F',
        priority: 0,
        proof_of_work_nonce: '000000036e2c8c91',
        signature:
          'siguGHqTYQjaDMjZgDQjAXG9Fc8HnqCJceVJMUCHRbSFoJJCx3Lz9VpBy53nat4W4T1CvbzPJKKgq2YfFAGXeaXcQLbN4CFz',
      });

      done();
    });
  });

  describe('getBlockMetadata', () => {
    it('query the right url', async done => {
      const sampleResponse = {
        protocol: 'Pt24m4xiPbLDhVgVfABUjirbmda3yohdN82Sp9FeuAXJ4eV9otd',
        next_protocol: 'Pt24m4xiPbLDhVgVfABUjirbmda3yohdN82Sp9FeuAXJ4eV9otd',
        test_chain_status: {
          status: 'running',
          chain_id: 'NetXpqTM3MbtXCx',
          genesis: 'BMRaLy3WBWJTdWVjosVGyYi2z4rnGxZfxqPt1RW1QMZuKUnkBuJ',
          protocol: 'PsBABY5HQTSkA4297zNHfsZNKtxULfL18y95qb3m53QJiXGmrbU',
          expiration: '2019-09-24T12:01:51Z',
        },
        max_operations_ttl: 60,
        max_operation_data_length: 16384,
        max_block_header_length: 238,
        max_operation_list_length: [
          { max_size: 32768, max_op: 32 },
          { max_size: 32768 },
          { max_size: 135168, max_op: 132 },
          { max_size: 524288 },
        ],
        baker: 'tz1Lhf4J9Qxoe3DZ2nfe8FGDnvVj7oKjnMY6',
        level: {
          level: 596469,
          level_position: 596468,
          cycle: 145,
          cycle_position: 2548,
          voting_period: 18,
          voting_period_position: 6644,
          expected_commitment: false,
        },
        voting_period_kind: 'testing',
        nonce_hash: null,
        consumed_gas: '10200',
        deactivated: [],
        balance_updates: [
          {
            kind: 'contract',
            contract: 'tz1Lhf4J9Qxoe3DZ2nfe8FGDnvVj7oKjnMY6',
            change: '-512000000',
          },
          {
            kind: 'freezer',
            category: 'deposits',
            delegate: 'tz1Lhf4J9Qxoe3DZ2nfe8FGDnvVj7oKjnMY6',
            cycle: 145,
            change: '512000000',
          },
          {
            kind: 'freezer',
            category: 'rewards',
            delegate: 'tz1Lhf4J9Qxoe3DZ2nfe8FGDnvVj7oKjnMY6',
            cycle: 145,
            change: '16000000',
          },
        ],
      };

      httpBackend.createRequest.mockResolvedValue(sampleResponse);
      const result = await client.getBlockMetadata();
      expect(httpBackend.createRequest.mock.calls[0][0]).toEqual({
        method: 'GET',
        url: 'root/chains/test/blocks/head/metadata',
      });

      expect(result).toEqual({
        protocol: 'Pt24m4xiPbLDhVgVfABUjirbmda3yohdN82Sp9FeuAXJ4eV9otd',
        next_protocol: 'Pt24m4xiPbLDhVgVfABUjirbmda3yohdN82Sp9FeuAXJ4eV9otd',
        test_chain_status: {
          status: 'running',
          chain_id: 'NetXpqTM3MbtXCx',
          genesis: 'BMRaLy3WBWJTdWVjosVGyYi2z4rnGxZfxqPt1RW1QMZuKUnkBuJ',
          protocol: 'PsBABY5HQTSkA4297zNHfsZNKtxULfL18y95qb3m53QJiXGmrbU',
          expiration: '2019-09-24T12:01:51Z',
        },
        max_operations_ttl: 60,
        max_operation_data_length: 16384,
        max_block_header_length: 238,
        max_operation_list_length: [
          { max_size: 32768, max_op: 32 },
          { max_size: 32768 },
          { max_size: 135168, max_op: 132 },
          { max_size: 524288 },
        ],
        baker: 'tz1Lhf4J9Qxoe3DZ2nfe8FGDnvVj7oKjnMY6',
        level: {
          level: 596469,
          level_position: 596468,
          cycle: 145,
          cycle_position: 2548,
          voting_period: 18,
          voting_period_position: 6644,
          expected_commitment: false,
        },
        voting_period_kind: 'testing',
        nonce_hash: null,
        consumed_gas: '10200',
        deactivated: [],
        balance_updates: [
          {
            kind: 'contract',
            contract: 'tz1Lhf4J9Qxoe3DZ2nfe8FGDnvVj7oKjnMY6',
            change: '-512000000',
          },
          {
            kind: 'freezer',
            category: 'deposits',
            delegate: 'tz1Lhf4J9Qxoe3DZ2nfe8FGDnvVj7oKjnMY6',
            cycle: 145,
            change: '512000000',
          },
          {
            kind: 'freezer',
            category: 'rewards',
            delegate: 'tz1Lhf4J9Qxoe3DZ2nfe8FGDnvVj7oKjnMY6',
            cycle: 145,
            change: '16000000',
          },
        ],
      });

      done();
    });
  });

  describe('getConstants', () => {
    it('query the right url and casts property to BigNumber', async done => {
      httpBackend.createRequest.mockReturnValue(
        Promise.resolve({
          proof_of_work_nonce_size: 8,
          nonce_length: 32,
          max_revelations_per_block: 32,
          max_operation_data_length: 16384,
          max_proposals_per_delegate: 20,
          preserved_cycles: 3,
          blocks_per_cycle: 2048,
          blocks_per_commitment: 32,
          blocks_per_roll_snapshot: 256,
          blocks_per_voting_period: 8192,
          time_between_blocks: ['30', '40'],
          endorsers_per_block: 32,
          hard_gas_limit_per_operation: '400000',
          hard_gas_limit_per_block: '4000000',
          proof_of_work_threshold: '70368744177663',
          tokens_per_roll: '10000000000',
          michelson_maximum_type_size: 1000,
          seed_nonce_revelation_tip: '125000',
          origination_size: 257,
          block_security_deposit: '128000000',
          endorsement_security_deposit: '16000000',
          block_reward: '0',
          endorsement_reward: '0',
          cost_per_byte: '1000',
          hard_storage_limit_per_operation: '60000',
        })
      );
      const response = await client.getConstants();

      expect(httpBackend.createRequest.mock.calls[0][0]).toEqual({
        method: 'GET',
        url: 'root/chains/test/blocks/head/context/constants',
      });
      expect(response.block_security_deposit).toBeInstanceOf(BigNumber);
      expect(response.block_security_deposit.toString()).toEqual('128000000');

      done();
    });
  });

  describe('getBlock', () => {
    it('query the right url and property', async done => {
      httpBackend.createRequest.mockReturnValue(
        Promise.resolve({
          protocol: 'Pt24m4xiPbLDhVgVfABUjirbmda3yohdN82Sp9FeuAXJ4eV9otd',
          chain_id: 'NetXdQprcVkpaWU',
          hash: 'BMJZyYF1aYafqFs7HE6i32XFy9raoye4z93dDi68jiB6swgGztx',
          header: {
            level: 578756,
            proto: 4,
            predecessor: 'BMAAqpF8w3qPSDUaGAsJXA3QQTgzeBJbRWerSvnpGjpR9ERGNEX',
            timestamp: '2019-08-24T21:37:32Z',
            validation_pass: 4,
            operations_hash: 'LLoa7BV7nk6eVGiTsoMtgYegmnFrn5A1rZFPUQKzUgKHLTnc44hVu',
            fitness: ['00', '000000000116a295'],
            context: 'CoUqeHHzXBuizWXjsxcFHQ385ETgSyWth5CxJJt2mVpjkkDYo2W1',
            priority: 0,
            proof_of_work_nonce: '00000003a8df54b7',
            signature:
              'sigcqr3u5kY8sB8iY3CFo6FWEFb97trx92JjLnJpwQSibqwRUW3sQoHFH22E1FfpGYfgmZYxmhxrghNV5zSRqsvCSRBfmMzk',
          },
          metadata: {
            protocol: 'Pt24m4xiPbLDhVgVfABUjirbmda3yohdN82Sp9FeuAXJ4eV9otd',
            next_protocol: 'Pt24m4xiPbLDhVgVfABUjirbmda3yohdN82Sp9FeuAXJ4eV9otd',
            test_chain_status: {
              status: 'not_running',
            },
            max_operations_ttl: 60,
            max_operation_data_length: 16384,
            max_block_header_length: 238,
            max_operation_list_length: [
              {
                max_size: 32768,
                max_op: 32,
              },
              {
                max_size: 32768,
              },
              {
                max_size: 135168,
                max_op: 132,
              },
              {
                max_size: 524288,
              },
            ],
            baker: 'tz1NpWrAyDL9k2Lmnyxcgr9xuJakbBxdq7FB',
            level: {
              level: 578756,
              level_position: 578755,
              cycle: 141,
              cycle_position: 1219,
              voting_period: 17,
              voting_period_position: 21699,
              expected_commitment: false,
            },
            voting_period_kind: 'testing_vote',
            nonce_hash: null,
            consumed_gas: '112200',
            deactivated: [],
            balance_updates: [
              {
                kind: 'contract',
                contract: 'tz1NpWrAyDL9k2Lmnyxcgr9xuJakbBxdq7FB',
                change: '-512000000',
              },
              {
                kind: 'freezer',
                category: 'deposits',
                delegate: 'tz1NpWrAyDL9k2Lmnyxcgr9xuJakbBxdq7FB',
                cycle: 141,
                change: '512000000',
              },
              {
                kind: 'freezer',
                category: 'rewards',
                delegate: 'tz1NpWrAyDL9k2Lmnyxcgr9xuJakbBxdq7FB',
                cycle: 141,
                change: '16000000',
              },
            ],
          },
          operations: [
            [
              {
                protocol: 'Pt24m4xiPbLDhVgVfABUjirbmda3yohdN82Sp9FeuAXJ4eV9otd',
                chain_id: 'NetXdQprcVkpaWU',
                hash: 'oondRNZutoyWCZtXvvxKXcw8Us7ms8vhN8VUet32PopSREiMF1a',
                branch: 'BMAAqpF8w3qPSDUaGAsJXA3QQTgzeBJbRWerSvnpGjpR9ERGNEX',
                contents: [
                  {
                    kind: 'endorsement',
                    level: 578755,
                    metadata: {
                      balance_updates: [
                        {
                          kind: 'contract',
                          contract: 'tz1iZEKy4LaAjnTmn2RuGDf2iqdAQKnRi8kY',
                          change: '-64000000',
                        },
                        {
                          kind: 'freezer',
                          category: 'deposits',
                          delegate: 'tz1iZEKy4LaAjnTmn2RuGDf2iqdAQKnRi8kY',
                          cycle: 141,
                          change: '64000000',
                        },
                        {
                          kind: 'freezer',
                          category: 'rewards',
                          delegate: 'tz1iZEKy4LaAjnTmn2RuGDf2iqdAQKnRi8kY',
                          cycle: 141,
                          change: '2000000',
                        },
                      ],
                      delegate: 'tz1iZEKy4LaAjnTmn2RuGDf2iqdAQKnRi8kY',
                      slots: [16],
                    },
                  },
                ],
                signature:
                  'sigWXsVEVYZFkNVuJJR6PCjt4kX89jrRSxjNqcRdPPe1Bsawvjr7BeuuFjMfAhgqB84R8HmHuLKyoAhU5vngC82xjuuQuWH6',
              },
            ],
          ],
        })
      );
      const response = await client.getBlock();

      expect(httpBackend.createRequest.mock.calls[0][0]).toEqual({
        method: 'GET',
        url: 'root/chains/test/blocks/head',
      });
      const endorsement = response.operations[0][0]
        .contents[0] as OperationContentsAndResultEndorsement;
      expect(endorsement.metadata.balance_updates[0].kind).toEqual('contract');

      done();
    });
  });

  describe('getBakingRights', () => {
    it('query the right url and data', async done => {
      httpBackend.createRequest.mockResolvedValue([
        {
          level: 547387,
          delegate: 'tz3VEZ4k6a4Wx42iyev6i2aVAptTRLEAivNN',
          priority: 4,
          estimated_time: '2019-08-02T09:48:56Z',
        },
        {
          level: 547387,
          delegate: 'tz1NMdMmWZN8QPB8pY4ddncACDg1cHi1xD2e',
          priority: 8,
          estimated_time: '2019-08-02T09:53:56Z',
        },
      ]);
      const result = await client.getBakingRights({
        delegate: ['tz3VEZ4k6a4Wx42iyev6i2aVAptTRLEAivNN', 'tz1NMdMmWZN8QPB8pY4ddncACDg1cHi1xD2e'],
      });

      expect(httpBackend.createRequest.mock.calls[0][0]).toEqual({
        method: 'GET',
        query: {
          delegate: [
            'tz3VEZ4k6a4Wx42iyev6i2aVAptTRLEAivNN',
            'tz1NMdMmWZN8QPB8pY4ddncACDg1cHi1xD2e',
          ],
        },
        url: 'root/chains/test/blocks/head/helpers/baking_rights',
      });

      expect(result[0].delegate).toEqual('tz3VEZ4k6a4Wx42iyev6i2aVAptTRLEAivNN');
      expect(result[0].estimated_time).toEqual('2019-08-02T09:48:56Z');
      done();
    });
  });

  describe('getEndorsingRights', () => {
    it('query the right url and data', async done => {
      httpBackend.createRequest.mockResolvedValue([
        {
          level: 547386,
          delegate: 'tz3WMqdzXqRWXwyvj5Hp2H7QEepaUuS7vd9K',
          slots: [27],
          estimated_time: '2019-08-02T09:42:56Z',
        },
        {
          level: 547386,
          delegate: 'tz3VEZ4k6a4Wx42iyev6i2aVAptTRLEAivNN',
          slots: [23, 12, 0],
          estimated_time: '2019-08-02T09:42:56Z',
        },
        {
          level: 547386,
          delegate: 'tz3RB4aoyjov4KEVRbuhvQ1CKJgBJMWhaeB8',
          slots: [31, 17, 13],
          estimated_time: '2019-08-02T09:42:56Z',
        },
        {
          level: 547386,
          delegate: 'tz3NExpXn9aPNZPorRE4SdjJ2RGrfbJgMAaV',
          slots: [24, 9, 1],
          estimated_time: '2019-08-02T09:42:56Z',
        },
      ]);
      const result = await client.getEndorsingRights();

      expect(httpBackend.createRequest.mock.calls[0][0]).toEqual({
        method: 'GET',
        query: {},
        url: 'root/chains/test/blocks/head/helpers/endorsing_rights',
      });

      expect(result[1].delegate).toEqual('tz3VEZ4k6a4Wx42iyev6i2aVAptTRLEAivNN');
      expect(result[1].estimated_time).toEqual('2019-08-02T09:42:56Z');
      expect(result[1].slots.length).toEqual(3);
      done();
    });
  });

  describe('getBallotList', () => {
    it('query the right url and data', async done => {
      httpBackend.createRequest.mockReturnValue(
        Promise.resolve([
          {
            pkh: 'tz3e75hU4EhDU3ukyJueh5v6UvEHzGwkg3yC',
            ballot: 'yay',
          },
          {
            pkh: 'tz1iJ4qgGTzyhaYEzd1RnC6duEkLBd1nzexh',
            ballot: 'yay',
          },
          {
            pkh: 'tz1hx8hMmmeyDBi6WJgpKwK4n5S2qAEpavx2',
            ballot: 'yay',
          },
          {
            pkh: 'tz1gvrUnfTfEcRW6qcgB6FJdZnAxv4HG1rj9',
            ballot: 'yay',
          },
          {
            pkh: 'tz1go7f6mEQfT2xX2LuHAqgnRGN6c2zHPf5c',
            ballot: 'yay',
          },
          {
            pkh: 'tz1gCx1V63bSaQnPZoQreqNgVLuFMzyMcqry',
            ballot: 'yay',
          },
        ])
      );
      const response = await client.getBallotList();

      expect(httpBackend.createRequest.mock.calls[0][0]).toEqual({
        method: 'GET',
        url: 'root/chains/test/blocks/head/votes/ballot_list',
      });
      expect(response[2].pkh).toEqual('tz1hx8hMmmeyDBi6WJgpKwK4n5S2qAEpavx2');

      done();
    });
  });

  describe('getBallots', () => {
    it('query the right url and data', async done => {
      httpBackend.createRequest.mockReturnValue(Promise.resolve({ yay: 5943, nay: 0, pass: 0 }));
      const response = await client.getBallots();

      expect(httpBackend.createRequest.mock.calls[0][0]).toEqual({
        method: 'GET',
        url: 'root/chains/test/blocks/head/votes/ballots',
      });
      expect(response.yay).toEqual(5943);

      done();
    });
  });

  describe('getCurrentPeriodKind', () => {
    it('query the right url and data', async done => {
      httpBackend.createRequest.mockReturnValue(Promise.resolve('testing_vote'));
      const response = await client.getCurrentPeriodKind();

      expect(httpBackend.createRequest.mock.calls[0][0]).toEqual({
        method: 'GET',
        url: 'root/chains/test/blocks/head/votes/current_period_kind',
      });
      expect(response).toEqual('testing_vote');

      done();
    });
  });

  describe('getCurrentProposal', () => {
    it('query the right url and data', async done => {
      httpBackend.createRequest.mockReturnValue(
        Promise.resolve('PsBABY5HQTSkA4297zNHfsZNKtxULfL18y95qb3m53QJiXGmrbU')
      );
      const response = await client.getCurrentProposal();

      expect(httpBackend.createRequest.mock.calls[0][0]).toEqual({
        method: 'GET',
        url: 'root/chains/test/blocks/head/votes/current_proposal',
      });
      expect(response).toEqual('PsBABY5HQTSkA4297zNHfsZNKtxULfL18y95qb3m53QJiXGmrbU');

      done();
    });
  });

  describe('getCurrentQuorum', () => {
    it('query the right url and data', async done => {
      httpBackend.createRequest.mockReturnValue(Promise.resolve(7291));
      const response = await client.getCurrentQuorum();

      expect(httpBackend.createRequest.mock.calls[0][0]).toEqual({
        method: 'GET',
        url: 'root/chains/test/blocks/head/votes/current_quorum',
      });
      expect(response).toEqual(7291);

      done();
    });
  });

  describe('getVotesListings', () => {
    it('query the right url and data', async done => {
      httpBackend.createRequest.mockReturnValue(
        Promise.resolve([
          {
            pkh: 'tz2TSvNTh2epDMhZHrw73nV9piBX7kLZ9K9m',
            rolls: 3726,
          },
          {
            pkh: 'tz2Q7Km98GPzV1JLNpkrQrSo5YUhPfDp6LmA',
            rolls: 2,
          },
          {
            pkh: 'tz2PdGc7U5tiyqPgTSgqCDct94qd6ovQwP6u',
            rolls: 73,
          },
          {
            pkh: 'tz2KrmHRWu7b7Vr3GYQ3SJ41xaW64PiqWBYm',
            rolls: 17,
          },
          {
            pkh: 'tz2JMPu9yVKuX2Au8UUbp7YrKBZJSdYhgwwu',
            rolls: 2,
          },
          {
            pkh: 'tz2FCNBrERXtaTtNX6iimR1UJ5JSDxvdHM93',
            rolls: 233,
          },
          {
            pkh: 'tz2E3BvcMiGvFEgNVdsAiwVvPHcwJDTA8wLt',
            rolls: 14,
          },
          {
            pkh: 'tz3eQFJL9Pw7EXkuEVSYTVtuwtfjhUU3xqi1',
            rolls: 1,
          },
          {
            pkh: 'tz3e7LbZvUtoXhpUD1yb6wuFodZpfYRb9nWJ',
            rolls: 25,
          },
          {
            pkh: 'tz3e75hU4EhDU3ukyJueh5v6UvEHzGwkg3yC',
            rolls: 334,
          },
        ])
      );
      const response = await client.getVotesListings();

      expect(httpBackend.createRequest.mock.calls[0][0]).toEqual({
        method: 'GET',
        url: 'root/chains/test/blocks/head/votes/listings',
      });
      expect(response[4].pkh).toEqual('tz2JMPu9yVKuX2Au8UUbp7YrKBZJSdYhgwwu');

      done();
    });
  });

  describe('getProposals', () => {
    it('query the right url and data', async done => {
      httpBackend.createRequest.mockReturnValue(
        Promise.resolve([
          ['PsBABY5HQTSkA4297zNHfsZNKtxULfL18y95qb3m53QJiXGmrbU', 2832],
          ['PsBABY5nk4JhdEv1N1pZbt6m6ccB9BfNqa23iKZcHBh23jmRS9f', 9492],
        ])
      );
      const response = await client.getProposals();

      expect(httpBackend.createRequest.mock.calls[0][0]).toEqual({
        method: 'GET',
        url: 'root/chains/test/blocks/head/votes/proposals',
      });
      expect(response[0][1]).toEqual(2832);

      done();
    });
  });

  describe('getEntrypoints', () => {
    it('query the right url and data', async done => {
      httpBackend.createRequest.mockReturnValue({ entrypoints: {} });
      const response = await client.getEntrypoints('test');

      expect(httpBackend.createRequest.mock.calls[0][0]).toEqual({
        method: 'GET',
        url: 'root/chains/test/blocks/head/context/contracts/test/entrypoints',
      });
      expect(response).toEqual({ entrypoints: {} });
      done();
    });
  });
  describe('runOperation', () => {
    it('query the right url and data', async done => {
      const testData = {};

      await client.runOperation(testData);

      expect(httpBackend.createRequest.mock.calls[0][0]).toEqual({
        method: 'POST',
        url: 'root/chains/test/blocks/head/helpers/scripts/run_operation',
      });

      expect(httpBackend.createRequest.mock.calls[0][1]).toEqual(testData);

      done();
    });
  });

<<<<<<< HEAD
  describe('packData', () => {
    it('query the right url and data', async done => {
      httpBackend.createRequest.mockResolvedValue({ packed: 'cafe', gas: 'unaccounted' });
      const response = await client.packData({
        data: { string: 'test' },
        type: { prim: 'string' },
      });

      expect(httpBackend.createRequest.mock.calls[0][0]).toEqual({
        method: 'POST',
        url: 'root/chains/test/blocks/head/helpers/scripts/pack_data',
      });
      expect(response).toEqual({ packed: 'cafe', gas: 'unaccounted' });

      done();
    });

    it('return a big number for gas when it is a big number', async done => {
      httpBackend.createRequest.mockResolvedValue({ packed: 'cafe', gas: '2' });
      const response = await client.packData({
        data: { string: 'test' },
        type: { prim: 'string' },
      });
      expect(response).toEqual({ packed: 'cafe', gas: new BigNumber(2) });
      expect(response.gas).toBeInstanceOf(BigNumber);

      done();
    });

    it('return undefined for gas when it is missing', async done => {
      httpBackend.createRequest.mockResolvedValue({ packed: 'cafe' });
      const response = await client.packData({
        data: { string: 'test' },
        type: { prim: 'string' },
      });
      expect(response).toEqual({ packed: 'cafe' });
      expect(response.gas).toBeUndefined();
=======
  describe('getBigMapExpr', () => {
    it('query the right url and data', async done => {
      await client.getBigMapExpr('1', '2');

      expect(httpBackend.createRequest.mock.calls[0][0]).toEqual({
        method: 'GET',
        url: 'root/chains/test/blocks/head/context/big_maps/1/2',
      });
>>>>>>> ac57699b

      done();
    });
  });
});<|MERGE_RESOLUTION|>--- conflicted
+++ resolved
@@ -906,7 +906,6 @@
     });
   });
 
-<<<<<<< HEAD
   describe('packData', () => {
     it('query the right url and data', async done => {
       httpBackend.createRequest.mockResolvedValue({ packed: 'cafe', gas: 'unaccounted' });
@@ -944,7 +943,10 @@
       });
       expect(response).toEqual({ packed: 'cafe' });
       expect(response.gas).toBeUndefined();
-=======
+      done();
+    });
+  });
+
   describe('getBigMapExpr', () => {
     it('query the right url and data', async done => {
       await client.getBigMapExpr('1', '2');
@@ -953,8 +955,6 @@
         method: 'GET',
         url: 'root/chains/test/blocks/head/context/big_maps/1/2',
       });
->>>>>>> ac57699b
-
       done();
     });
   });
