import { Schema } from '@taquito/michelson-encoder';
import { MichelsonV1Expression } from '@taquito/rpc';
import { DelegateOperation } from '../operations/delegate-operation';
import { OriginationOperation } from '../operations/origination-operation';
import { TransactionOperation } from '../operations/transaction-operation';
import {
  DelegateParams,
  OriginateParams,
  TransferParams,
  RegisterDelegateParams,
  ParamsWithKind,
} from '../operations/types';
import { ContractAbstraction } from './contract';
import { Estimate } from './estimate';
import LambdaView from './lambda-view';

export type ContractSchema = Schema | unknown;

export interface EstimationProvider {
  /**
   *
   * @description Estimate gasLimit, storageLimit and fees for an origination operation
   *
   * @returns An estimation of gasLimit, storageLimit and fees for the operation
   *
   * @param Estimate
   */
  originate(params: OriginateParams): Promise<Estimate>;

  /**
   *
   * @description Estimate gasLimit, storageLimit and fees for an transfer operation
   *
   * @returns An estimation of gasLimit, storageLimit and fees for the operation
   *
   * @param Estimate
   */
  transfer({ fee, storageLimit, gasLimit, ...rest }: TransferParams): Promise<Estimate>;

  /**
   *
   * @description Estimate gasLimit, storageLimit and fees for a delegate operation
   *
   * @returns An estimation of gasLimit, storageLimit and fees for the operation
   *
   * @param Estimate
   */
  setDelegate(params: DelegateParams): Promise<Estimate>;

  /**
   *
   * @description Estimate gasLimit, storageLimit and fees for a delegate operation
   *
   * @returns An estimation of gasLimit, storageLimit and fees for the operation
   *
   * @param Estimate
   */
  registerDelegate(params?: RegisterDelegateParams): Promise<Estimate>;
  batch(params: ParamsWithKind[]): Promise<Estimate[]>;
}

export interface StorageProvider {
  /**
   *
   * @description Return a well formatted json object of the contract storage
   *
   * @param contract contract address you want to get the storage from
   * @param schema optional schema can either be the contract script rpc response or a michelson-encoder schema
   *
   * @see https://tezos.gitlab.io/api/rpc.html#get-block-id-context-contracts-contract-id-script
   */
  getStorage<T>(contract: string, schema?: ContractSchema): Promise<T>;

  /**
   *
   * @description Return a well formatted json object of the contract big map storage
   *
   * @param contract contract address you want to get the storage from
   * @param key contract big map key to fetch value from
   * @param schema optional schema can either be the contract script rpc response or a michelson-encoder schema
   *
   * @deprecated Deprecated in favor of getBigMapKeyByID
   *
   * @see https://tezos.gitlab.io/api/rpc.html#get-block-id-context-contracts-contract-id-script
   */
  getBigMapKey<T>(contract: string, key: string, schema?: ContractSchema): Promise<T>;

  /**
   *
   * @description Return a well formatted json object of a big map value
   *
   * @param id Big Map ID
   * @param keyToEncode key to query (will be encoded properly according to the schema)
   * @param schema Big Map schema (can be determined using your contract type)
   *
   * @see https://tezos.gitlab.io/api/rpc.html#get-block-id-context-big-maps-big-map-id-script-expr
   */
  getBigMapKeyByID<T>(id: string, keyToEncode: string, schema: Schema): Promise<T>;
}

export interface ContractProvider extends StorageProvider {
  /**
   *
   * @description Originate a new contract according to the script in parameters. Will sign and inject an operation using the current context
   *
   * @returns An operation handle with the result from the rpc node
   *
   * @param OriginationOperation Originate operation parameter
   */
  originate(contract: OriginateParams): Promise<OriginationOperation>;

  /**
   *
   * @description Set the delegate for a contract. Will sign and inject an operation using the current context
   *
   * @returns An operation handle with the result from the rpc node
   *
   * @param SetDelegate operation parameter
   */
  setDelegate(params: DelegateParams): Promise<DelegateOperation>;

  /**
   *
   * @description Register the current address as delegate. Will sign and inject an operation using the current context
   *
   * @returns An operation handle with the result from the rpc node
   *
   * @param RegisterDelegate operation parameter
   */
  registerDelegate(params: DelegateParams): Promise<DelegateOperation>;
  /**
   *
   * @description Transfer tz from current address to a specific address. Will sign and inject an operation using the current context
   *
   * @returns An operation handle with the result from the rpc node
   *
   * @param Transfer operation parameter
   */
  transfer(params: TransferParams): Promise<TransactionOperation>;
<<<<<<< HEAD
  at(address: string, schema?: ContractSchema): Promise<Contract>;
  lambdaView(
    lambdaContractOrAddress: Contract | string,
    viewContractOrAddress: Contract | string,
    viewMethod?: string,
    contractParameter?: MichelsonV1Expression
  ): Promise<LambdaView>;
=======
  at(address: string, schema?: ContractSchema): Promise<ContractAbstraction<ContractProvider>>;
>>>>>>> 032ca78f
}<|MERGE_RESOLUTION|>--- conflicted
+++ resolved
@@ -137,15 +137,11 @@
    * @param Transfer operation parameter
    */
   transfer(params: TransferParams): Promise<TransactionOperation>;
-<<<<<<< HEAD
-  at(address: string, schema?: ContractSchema): Promise<Contract>;
+  at(address: string, schema?: ContractSchema): Promise<ContractAbstraction<ContractProvider>>;
   lambdaView(
     lambdaContractOrAddress: Contract | string,
     viewContractOrAddress: Contract | string,
     viewMethod?: string,
     contractParameter?: MichelsonV1Expression
   ): Promise<LambdaView>;
-=======
-  at(address: string, schema?: ContractSchema): Promise<ContractAbstraction<ContractProvider>>;
->>>>>>> 032ca78f
 }