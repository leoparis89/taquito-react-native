--- conflicted
+++ resolved
@@ -1,10 +1,6 @@
 {
   "name": "@taquito/taquito",
-<<<<<<< HEAD
-  "version": "8.0.5-pack.1",
-=======
   "version": "8.0.6-beta.0",
->>>>>>> 10d0414b
   "description": "High level functionality that builds upon the other packages in the Tezos Typescript Library Suite.",
   "keywords": [
     "tezos",
@@ -81,19 +77,11 @@
     ]
   },
   "dependencies": {
-<<<<<<< HEAD
-    "@taquito/http-utils": "^8.0.5-pack.1",
-    "@taquito/michel-codec": "^8.0.5-pack.1",
-    "@taquito/michelson-encoder": "^8.0.5-pack.1",
-    "@taquito/rpc": "^8.0.5-pack.1",
-    "@taquito/utils": "^8.0.5-pack.1",
-=======
     "@taquito/http-utils": "^8.0.6-beta.0",
     "@taquito/michel-codec": "^8.0.6-beta.0",
     "@taquito/michelson-encoder": "^8.0.6-beta.0",
     "@taquito/rpc": "^8.0.6-beta.0",
     "@taquito/utils": "^8.0.6-beta.0",
->>>>>>> 10d0414b
     "bignumber.js": "^9.0.1",
     "rx-sandbox": "^1.0.3",
     "rxjs": "^6.6.3"
