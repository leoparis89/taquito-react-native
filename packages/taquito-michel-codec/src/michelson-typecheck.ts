--- conflicted
+++ resolved
@@ -1,14 +1,8 @@
 import { StringLiteral, IntLiteral, Prim, Expr, sourceReference } from "./micheline";
 import {
-<<<<<<< HEAD
-    MichelsonType, MichelsonData, MichelsonComparableType, MichelsonMapElt, MichelsonCode,
-    MichelsonTypeOption, MichelsonContract,
-    MichelsonContractSection, MichelsonStackType, MichelsonPassableType
-=======
     MichelsonType, MichelsonData, MichelsonMapElt, MichelsonCode, MichelsonTypeOption,
     MichelsonContract, MichelsonContractSection, MichelsonReturnType, MichelsonTypePair,
     MichelsonInstruction, InstructionList, MichelsonDataPair, MichelsonTypeID, MichelsonTypeOr
->>>>>>> d33cf82f
 } from "./michelson-types";
 import {
     unpackAnnotations, MichelsonError, isNatural,
@@ -1698,9 +1692,6 @@
     throw new MichelsonError(contract, `missing contract section: ${section}`);
 }
 
-<<<<<<< HEAD
-export function contractEntryPoint(src: MichelsonContract | MichelsonPassableType, ep?: string): MichelsonPassableType | null {
-=======
 function isContract(v: Expr): v is MichelsonContract {
     if (Array.isArray(v)) {
         for (const s of v) {
@@ -1713,7 +1704,6 @@
 }
 
 export function contractEntryPoint(src: MichelsonContract | MichelsonType, ep?: string): MichelsonType | null {
->>>>>>> d33cf82f
     ep = ep || "%default";
     const entryPoint = contractEntryPoints(src).find(x => x[0] === ep);
 
@@ -1725,31 +1715,18 @@
     return null;
 }
 
-<<<<<<< HEAD
-export function contractEntryPoints(src: MichelsonContract | MichelsonPassableType): [string, MichelsonPassableType][] {
-    if (Array.isArray(src)) {
-=======
 function isOrType(t: MichelsonType): t is MichelsonTypeOr<[MichelsonType, MichelsonType]> {
     return Array.isArray(t) || t.prim === "or";
 }
 
 export function contractEntryPoints(src: MichelsonContract | MichelsonType): [string, MichelsonType][] {
     if (isContract(src)) {
->>>>>>> d33cf82f
         const param = contractSection(src, "parameter");
         const ch = contractEntryPoints(param.args[0]);
         const a = unpackAnnotations(param);
         return a.f ? [[a.f[0], param.args[0]], ...ch] : ch;
     }
 
-<<<<<<< HEAD
-    if (src.prim === "or") {
-        const getArg = (n: 0 | 1): [string, MichelsonPassableType][] => {
-            const a = unpackAnnotations(src.args[n]);
-            if (src.args[n].prim === "or") {
-                const ch = contractEntryPoints(src.args[n]);
-                return a.f ? [[a.f[0], src.args[n]], ...ch] : ch;
-=======
     if (isOrType(src)) {
         const args = typeArgs(src);
         const getArg = (n: 0 | 1): [string, MichelsonType][] => {
@@ -1757,7 +1734,6 @@
             if (typeID(args[n]) === "or") {
                 const ch = contractEntryPoints(args[n]);
                 return a.f ? [[a.f[0], args[n]], ...ch] : ch;
->>>>>>> d33cf82f
             }
             return a.f ? [[a.f[0], args[n]]] : [];
         };
