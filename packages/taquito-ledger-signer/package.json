{
<<<<<<< HEAD
  "name": "taquito-ledger-signer",
  "version": "0.0.1",
=======
  "name": "@taquito/ledger-signer",
  "version": "6.4.0-ledger.0",
>>>>>>> b5a01557
  "description": "Ledger signer provider",
  "keywords": [
    "tezos",
    "blockchain",
    "ledger"
  ],
  "main": "dist/taquito-ledger-signer.umd.js",
  "module": "dist/taquito-ledger-signer.es5.js",
  "typings": "dist/types/taquito-ledger-signer.d.ts",
<<<<<<< HEAD
=======
  "publishConfig": {
    "access": "public"
  },
>>>>>>> b5a01557
  "author": "Roxane Letourneau <roxane@ecadlabs.com>",
  "repository": {
    "type": "git",
    "url": ""
  },
  "license": "MIT",
  "engines": {
    "node": ">=6.0.0"
  },
  "scripts": {
    "lint": "tslint  --project tsconfig.json -t codeFrame 'src/**/*.ts' 'test/**/*.ts'",
    "precommit": "lint-staged",
    "prebuild": "rimraf dist",
    "build": "tsc --project ./tsconfig.prod.json --module commonjs && rollup -c rollup.config.ts ",
    "start": "rollup -c rollup.config.ts -w"
  },
  "lint-staged": {
    "{src,test}/**/*.ts": [
      "prettier --write",
      "tslint --fix",
      "git add"
    ]
  },
  "jest": {
    "transform": {
      ".(ts|tsx)": "ts-jest"
    },
    "testEnvironment": "node",
    "testRegex": "(/__tests__/.*|\\.(test|spec))\\.(ts|tsx|js)$",
    "moduleFileExtensions": [
      "ts",
      "tsx",
      "js"
    ],
    "coveragePathIgnorePatterns": [
      "/node_modules/",
      "/test/"
    ],
    "collectCoverageFrom": [
      "src/**/*.{js,ts}"
    ]
  },
  "dependencies": {
    "@ledgerhq/hw-transport": "^5.21.0",
    "@ledgerhq/hw-transport-node-hid": "^5.19.1",
    "@taquito/taquito": "^6.4.0-ledger.0",
    "@taquito/utils": "^6.4.0-ledger.0",
    "@types/jest": "^25.2.2",
    "buffer": "^5.6.0",
    "libsodium-wrappers": "^0.7.8"
  },
  "devDependencies": {
    "@types/jest": "^26.0.0",
    "@types/ledgerhq__hw-transport-node-hid": "^4.22.1",
    "@types/libsodium-wrappers": "^0.7.7",
    "@types/node": "^14.0.1",
    "@types/ws": "^7.2.4",
    "colors": "^1.4.0",
    "coveralls": "^3.1.0",
    "cross-env": "^7.0.2",
    "jest": "^26.0.1",
    "jest-config": "^26.0.1",
    "lint-staged": "^10.2.2",
    "lodash.camelcase": "^4.3.0",
    "prettier": "^2.0.5",
    "prompt": "^1.0.0",
    "replace-in-file": "^6.0.0",
    "rimraf": "^3.0.2",
    "rollup": "^2.10.2",
    "rollup-plugin-json": "^4.0.0",
    "rollup-plugin-sourcemaps": "^0.6.2",
    "rollup-plugin-typescript2": "^0.27.1",
    "shelljs": "^0.8.4",
    "ts-jest": "^26.1.0",
    "ts-node": "^8.10.1",
    "tslint": "^6.1.2",
    "tslint-config-prettier": "^1.18.0",
    "tslint-config-standard": "^9.0.0",
    "typescript": "^3.9.7"
  },
  "gitHead": "551e35aeff7d6dcde1c72284238c0ed3c3aae77e"
}<|MERGE_RESOLUTION|>--- conflicted
+++ resolved
@@ -1,11 +1,6 @@
 {
-<<<<<<< HEAD
-  "name": "taquito-ledger-signer",
-  "version": "0.0.1",
-=======
   "name": "@taquito/ledger-signer",
   "version": "6.4.0-ledger.0",
->>>>>>> b5a01557
   "description": "Ledger signer provider",
   "keywords": [
     "tezos",
@@ -15,12 +10,9 @@
   "main": "dist/taquito-ledger-signer.umd.js",
   "module": "dist/taquito-ledger-signer.es5.js",
   "typings": "dist/types/taquito-ledger-signer.d.ts",
-<<<<<<< HEAD
-=======
   "publishConfig": {
     "access": "public"
   },
->>>>>>> b5a01557
   "author": "Roxane Letourneau <roxane@ecadlabs.com>",
   "repository": {
     "type": "git",
