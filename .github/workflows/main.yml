name: Node.js CI

on:
  pull_request:
  push:
    branches:
      - master

concurrency:
  group: ${{ github.workflow }}-${{ github.ref }}-${{ github.ref != 'refs/heads/master' || github.run_number }}
  cancel-in-progress: ${{ startsWith(github.ref, 'refs/pull/') }}

jobs:
  lint-and-test:
    runs-on: ubuntu-latest
    strategy:
      matrix:
        node: [12.x]
    steps:
    - uses: actions/checkout@v2
    - uses: actions/setup-node@v2
      with:
        node-version: ${{ matrix.node }}
    - run: npm ci
    - run: npm run lerna -- bootstrap
    - run: npm run build
    - run: npm run lint
    - run: npm run build-docs
    - run: npm run test -- --runInBand
    - name: Codecov
      uses: codecov/codecov-action@v1
      with:
        file: .coverage/*.json
      env:
        CI: true
        RUN_INTEGRATION: true

  integration-tests-testnet:
    runs-on: ubuntu-latest
    continue-on-error: true
    strategy:
      matrix:
        protocol:
          - kathmandunet
    steps:
    - uses: actions/checkout@v2
    - uses: actions/setup-node@v2
      with:
        node-version: 12.x
    - run: npm ci
    - run: npm run lerna -- bootstrap
    - run: npm run build
    - name: Tailscale
      uses: tailscale/github-action@v1
      with:
        authkey: ${{ secrets.TAILSCALE_AUTHKEY }}
        version: 1.22.2
    - run: cd integration-tests && npm run test:${{ matrix.protocol }} -- --maxWorkers=8

  integration-tests-flextesa:
    runs-on: ubuntu-latest
    continue-on-error: true
    steps:
    - uses: actions/checkout@v2
    - uses: actions/setup-node@v2
      with:
        node-version: 12.x
<<<<<<< HEAD
    - run: npm ci
    - run: npm run lerna -- bootstrap
    - run: npm run build
    - run: docker run --rm --name my-sandbox --detach -p 20000:20000 -e block_time=1 oxheadalpha/flextesa:latest kathmandubox start
    - name: Tailscale
      uses: tailscale/github-action@v1
      with:
        authkey: ${{ secrets.TAILSCALE_AUTHKEY }}
        version: 1.22.2
=======
    - run: docker run --rm --name my-sandbox --detach -p 20000:20000 -e block_time=1 oxheadalpha/flextesa:latest kathmandubox start
    - run: npm ci
    - run: npm run lerna -- bootstrap
    - run: npm run build
>>>>>>> 0c940925
    - run: cd integration-tests && npm run test:originate-known-contracts && npm run test:kathmandunet-secret-key -- --testPathIgnorePatterns ledger-signer-failing-tests.spec.ts ledger-signer.spec.ts contract-estimation-tests.spec.ts rpc-get-protocol-constants.spec.ts
      env:
        RUN_KATHMANDUNET_WITH_SECRET_KEY: true
        SECRET_KEY: edsk3RFfvaFaxbHx8BMtEW1rKQcPtDML3LXjNqMNLCzC3wLC1bWbAt
        TEZOS_RPC_KATHMANDUNET: http://0.0.0.0:20000
        POLLING_INTERVAL_MILLISECONDS: 100
        RPC_CACHE_MILLISECONDS: 0
        TEZOS_BAKER: tz1VSUr8wwNhLAzempoch5d6hLRiTh8Cjcjb
    - run: docker kill my-sandbox<|MERGE_RESOLUTION|>--- conflicted
+++ resolved
@@ -65,22 +65,10 @@
     - uses: actions/setup-node@v2
       with:
         node-version: 12.x
-<<<<<<< HEAD
-    - run: npm ci
-    - run: npm run lerna -- bootstrap
-    - run: npm run build
-    - run: docker run --rm --name my-sandbox --detach -p 20000:20000 -e block_time=1 oxheadalpha/flextesa:latest kathmandubox start
-    - name: Tailscale
-      uses: tailscale/github-action@v1
-      with:
-        authkey: ${{ secrets.TAILSCALE_AUTHKEY }}
-        version: 1.22.2
-=======
     - run: docker run --rm --name my-sandbox --detach -p 20000:20000 -e block_time=1 oxheadalpha/flextesa:latest kathmandubox start
     - run: npm ci
     - run: npm run lerna -- bootstrap
     - run: npm run build
->>>>>>> 0c940925
     - run: cd integration-tests && npm run test:originate-known-contracts && npm run test:kathmandunet-secret-key -- --testPathIgnorePatterns ledger-signer-failing-tests.spec.ts ledger-signer.spec.ts contract-estimation-tests.spec.ts rpc-get-protocol-constants.spec.ts
       env:
         RUN_KATHMANDUNET_WITH_SECRET_KEY: true
