<<<<<<< HEAD
---
id: lambda_view
title: Using the Lambda View
---

:::caution note
This feature is prerelease. Please feel free to use our [Github](https://github.com/ecadlabs/taquito) issue tracker if you have questions or issues.
:::

The lambda view is a way to retrieve data from a smart contract's storage
without incurring fees via a contract's view method. This solution is a temporary solution that we will address in a future protocol update.

## Recap: Views & Callbacks

As you develop applications on the blockchain, you'll soon realize you not only
want to interact with Smart Contracts by updating information but also by
reading back pieces of data.

Many Smart Contracts have what's known as `view methods,` which allow you to
specify parameters around what data you'd like to retrieve. They also require
you to supply a callback contract whose storage will update as a result of
executing the view method.

You can read more about views by going through the [FA1.2 Lorentz Tutorial][lorentz-tutorial]
in the TQ Tezos Assets Portal.

[lorentz-tutorial]: https://assets.tqtezos.com/docs/token-contracts/fa12/3-fa12-lorentz/#views

## Limitations to Views & Callbacks

One issue with using views and callbacks is that, just like any operation
executed on Tezos, each read has a small fee attached to it. The amount is
trivial for occasional reads, but it becomes a burden at higher volumes.

Another drawback is speed: since we're invoking a contract method, we have to wait for confirmation to retrieve the requested data. You may not find this 
acceptable if the application you're working on requires consistent, faster
response times.

## Enter Lambda View

We can work around these limitations to send our contract address,
view method, and parameters as its own "view" to a simple lambda contract that
_always_ fails. We refer to this method as a "lambda view."

The result of invoking our always-failing lambda contract is an error from the
blockchain. That may not sound very useful, but the brilliant part is that the
error we receive contains the information we requested!  We can _not_
incur a fee for requesting data or waiting for confirmation from the network to call view methods.

## Considerations

- This method for retrieving data from the blockchain is not considered ideal. A
  future protocol update will make this goal easier to attain without the use of
  a lambda view.

- Invoking the lambda view in the browser will raise errors in the web console.

## Usage

We have integrated the lambda view feature into the `ContractAbstraction` class. This integration allows retrieving data from a very similar view to call other entry points of a smart contract with Taquito.

Here's an example of using the Lambda View on a FA1.2 contract.

Taquito dynamically creates a `getAllowance`, `getBalance` and `getTotalSupply` view method that the developer can call as follows:

- `myContract.views.getAllowance(parameters)`
- `myContract.views.getBalance(parameters)`
- `myContract.view.getTotalSupply(parameters)`

:::note
Parameters must not include the callback parameter
:::

Then we call the `read()` method, which takes an optional lambda contract address. _This optional parameter is useful for the sandbox users as they will need to deploy and use their lambda contract._

```js live noInline
Tezos.contract
  .at('KT1Bki1YP1JdykrMH4iTTt7bguHsbeuUAbpG')
  .then((contract) => {
    return contract.views.getTotalSupply([['Unit']]).read();
  })
  .then((response) => {
    println(response);
  })
  .catch((error) => println(`Error: ${error} ${JSON.stringify(error, null, 2)}`));
```

```js live noInline
Tezos.contract
  .at('KT1Bki1YP1JdykrMH4iTTt7bguHsbeuUAbpG')
  .then((contract) => {
    return contract.views.getBalance('tz1c1X8vD4pKV9TgV1cyosR7qdnkc8FTEyM1').read();
  })
  .then((response) => {
    println(response);
  })
  .catch((error) => println(`Error: ${error} ${JSON.stringify(error, null, 2)}`));
```

**How to deploy a lambda contract (sandbox users):**

```js
import { VIEW_LAMBDA } from '@taquito/taquito';

const op = await tezos.contract.originate({
  code: VIEW_LAMBDA.code,
  storage: VIEW_LAMBDA.storage,
});

const lambdaContract = await op.contract();
const lambdaContractAddress = lambdaContract.address;
```

:::note
Taquito internally contains a list of lambda contracts. Thus, no need to deploy a lambda contract if you are using Mainnet, Delphinet, or Carthagenet. Taquito will detect the current network and use the appropriate lambda contract.
:::

**More examples:**

```js live noInline
Tezos.contract
  .at('KT1MB4fe2b9euiMk1W4evxnfQHbq8FB5Yrbe')
  .then((contract) => {
    return contract.views
      .balance_of([{ owner: 'tz1c1X8vD4pKV9TgV1cyosR7qdnkc8FTEyM1', token_id: '0' }])
      .read();
  })
  .then((response) => {
    println(JSON.stringify(response, null, 2));
  })
  .catch((error) => println(`Error: ${error} ${JSON.stringify(error, null, 2)}`));
```

```js live noInline
Tezos.contract
  .at('KT1MeKubyqYXaXqEdjZmaxJffeMz5oAvnRrV')
  .then((contract) => {
    return contract.views.getBalance('tz1h3rQ8wBxFd8L9B3d7Jhaawu6Z568XU3xY').read();
  })
  .then((response) => {
    println(JSON.stringify(response, null, 2));
  })
  .catch((error) => println(`Error: ${error} ${JSON.stringify(error, null, 2)}`));
=======
---
id: lambda_view
title: Using the Lambda View
---

:::caution note
This is a prerelease feature. If you have questions or issues, please feel free to file them on our [Github](https://github.com/ecadlabs/taquito) issue tracker.
:::

The lambda view is a way to retrieve data from a smart contract's storage
without incurring fees via a contract's `view method`. This is a temporary
solution that will be addressed in a future protocol update.

## Recap: Views & Callbacks

As you develop applications on the blockchain, you'll soon realize you not only
want to interact with Smart Contracts by updating information but also by
reading back pieces of data.

Many Smart Contracts have what's known as `view methods`, which allow you to
specify parameters around what data you'd like to retrieve. They also require
you to supply a callback contract whose storage will update as a result of
executing the view method.

You can read more about views by going through the [FA1.2 Lorentz Tutorial][lorentz-tutorial]
in the TQ Tezos Assets Portal.

[lorentz-tutorial]: https://assets.tqtezos.com/docs/token-contracts/fa12/3-fa12-lorentz/#views

## Limitations to Views & Callbacks

One issue with using views and callbacks is that, just like any operation
executed on Tezos, each read has a small fee attached to it. The amount is
trivial for occasional reads, but it becomes a burden at higher volumes.

Another drawback is speed: since we're invoking a contract method, we have to
wait for confirmation in order retrieve the data we requested. This may not be
acceptable if the application you're working on requires consistent, faster
response times.

## Enter Lambda View

What we can do to work around these limitations is to send our contract address,
view method, and parameters as its own "view" to a simple lambda contract that
_always_ fails. We refer to this method as a "lambda view".

The result of invoking our always-failing lambda contract is an error from the
blockchain. That may not sound very useful, but the clever part is that the
error we receive contains the information we requested! This allows us to _not_
incur a fee for requesting data or wait for confirmation from the network in
order to call view methods.

## Considerations

- This method for retrieving data from the blockchain is not considered ideal. A
  future protocol update will make this goal easier to attain without the use of
  a lambda view.

- Invoking the lambda view in the browser will raise errors in the web console.

## Usage

:::caution note
Since a call is made to the lambda contract, a signer needs to be configured on your TezosToolkit instance.
:::

The lambda view feature has been integrated into the `ContractAbstraction` class. This allows retrieving data from a view in a very similar way than calling other entrypoints of a smart contract with Taquito.

Here's an example of using the Lambda View on an FA1.2 contract.

Taquito dynamically creates a `getAllowance`, `getBalance` and `getTotalSupply` view method that the developer can call as follows:

- `myContract.views.getAllowance(parameters)`
- `myContract.views.getBalance(parameters)`
- `myContract.view.getTotalSupply(parameters)`

:::note
Parameters must not include the callback parameter
:::

Then we call the `read()` method, which takes an optional lambda contract address. _This optional parameter is useful for the sandbox users as they will need to deploy and use their own lambda contract._

```js live noInline
Tezos.contract
  .at('KT1Bki1YP1JdykrMH4iTTt7bguHsbeuUAbpG')
  .then((contract) => {
    return contract.views.getTotalSupply([['Unit']]).read();
  })
  .then((response) => {
    println(response);
  })
  .catch((error) => println(`Error: ${error} ${JSON.stringify(error, null, 2)}`));
```

```js live noInline
Tezos.contract
  .at('KT1Bki1YP1JdykrMH4iTTt7bguHsbeuUAbpG')
  .then((contract) => {
    return contract.views.getBalance('tz1c1X8vD4pKV9TgV1cyosR7qdnkc8FTEyM1').read();
  })
  .then((response) => {
    println(response);
  })
  .catch((error) => println(`Error: ${error} ${JSON.stringify(error, null, 2)}`));
```

**How to deploy a lambda contract (sandbox users):**

```js
import { VIEW_LAMBDA } from '@taquito/taquito';

const op = await tezos.contract.originate({
  code: VIEW_LAMBDA.code,
  storage: VIEW_LAMBDA.storage,
});

const lambdaContract = await op.contract();
const lambdaContractAddress = lambdaContract.address;
```

:::note
Taquito internally contains a list of lambda contracts. Thus, no need to deploy a lambda contract if you are using Mainnet, Delphinet, or Carthagenet. Taquito will detect the current network and use the appropriate lambda contract.
:::

**More examples:**

```js live noInline
Tezos.contract
  .at('KT1MB4fe2b9euiMk1W4evxnfQHbq8FB5Yrbe')
  .then((contract) => {
    return contract.views
      .balance_of([{ owner: 'tz1c1X8vD4pKV9TgV1cyosR7qdnkc8FTEyM1', token_id: '0' }])
      .read();
  })
  .then((response) => {
    println(JSON.stringify(response, null, 2));
  })
  .catch((error) => println(`Error: ${error} ${JSON.stringify(error, null, 2)}`));
```

```js live noInline
Tezos.contract
  .at('KT1MeKubyqYXaXqEdjZmaxJffeMz5oAvnRrV')
  .then((contract) => {
    return contract.views.getBalance('tz1h3rQ8wBxFd8L9B3d7Jhaawu6Z568XU3xY').read();
  })
  .then((response) => {
    println(JSON.stringify(response, null, 2));
  })
  .catch((error) => println(`Error: ${error} ${JSON.stringify(error, null, 2)}`));
>>>>>>> 4fae08bd
```<|MERGE_RESOLUTION|>--- conflicted
+++ resolved
@@ -1,4 +1,3 @@
-<<<<<<< HEAD
 ---
 id: lambda_view
 title: Using the Lambda View
@@ -57,6 +56,10 @@
 - Invoking the lambda view in the browser will raise errors in the web console.
 
 ## Usage
+
+:::caution note
+Since a call is made to the lambda contract, a signer needs to be configured on your TezosToolkit instance.
+:::
 
 We have integrated the lambda view feature into the `ContractAbstraction` class. This integration allows retrieving data from a very similar view to call other entry points of a smart contract with Taquito.
 
@@ -142,156 +145,4 @@
     println(JSON.stringify(response, null, 2));
   })
   .catch((error) => println(`Error: ${error} ${JSON.stringify(error, null, 2)}`));
-=======
----
-id: lambda_view
-title: Using the Lambda View
----
-
-:::caution note
-This is a prerelease feature. If you have questions or issues, please feel free to file them on our [Github](https://github.com/ecadlabs/taquito) issue tracker.
-:::
-
-The lambda view is a way to retrieve data from a smart contract's storage
-without incurring fees via a contract's `view method`. This is a temporary
-solution that will be addressed in a future protocol update.
-
-## Recap: Views & Callbacks
-
-As you develop applications on the blockchain, you'll soon realize you not only
-want to interact with Smart Contracts by updating information but also by
-reading back pieces of data.
-
-Many Smart Contracts have what's known as `view methods`, which allow you to
-specify parameters around what data you'd like to retrieve. They also require
-you to supply a callback contract whose storage will update as a result of
-executing the view method.
-
-You can read more about views by going through the [FA1.2 Lorentz Tutorial][lorentz-tutorial]
-in the TQ Tezos Assets Portal.
-
-[lorentz-tutorial]: https://assets.tqtezos.com/docs/token-contracts/fa12/3-fa12-lorentz/#views
-
-## Limitations to Views & Callbacks
-
-One issue with using views and callbacks is that, just like any operation
-executed on Tezos, each read has a small fee attached to it. The amount is
-trivial for occasional reads, but it becomes a burden at higher volumes.
-
-Another drawback is speed: since we're invoking a contract method, we have to
-wait for confirmation in order retrieve the data we requested. This may not be
-acceptable if the application you're working on requires consistent, faster
-response times.
-
-## Enter Lambda View
-
-What we can do to work around these limitations is to send our contract address,
-view method, and parameters as its own "view" to a simple lambda contract that
-_always_ fails. We refer to this method as a "lambda view".
-
-The result of invoking our always-failing lambda contract is an error from the
-blockchain. That may not sound very useful, but the clever part is that the
-error we receive contains the information we requested! This allows us to _not_
-incur a fee for requesting data or wait for confirmation from the network in
-order to call view methods.
-
-## Considerations
-
-- This method for retrieving data from the blockchain is not considered ideal. A
-  future protocol update will make this goal easier to attain without the use of
-  a lambda view.
-
-- Invoking the lambda view in the browser will raise errors in the web console.
-
-## Usage
-
-:::caution note
-Since a call is made to the lambda contract, a signer needs to be configured on your TezosToolkit instance.
-:::
-
-The lambda view feature has been integrated into the `ContractAbstraction` class. This allows retrieving data from a view in a very similar way than calling other entrypoints of a smart contract with Taquito.
-
-Here's an example of using the Lambda View on an FA1.2 contract.
-
-Taquito dynamically creates a `getAllowance`, `getBalance` and `getTotalSupply` view method that the developer can call as follows:
-
-- `myContract.views.getAllowance(parameters)`
-- `myContract.views.getBalance(parameters)`
-- `myContract.view.getTotalSupply(parameters)`
-
-:::note
-Parameters must not include the callback parameter
-:::
-
-Then we call the `read()` method, which takes an optional lambda contract address. _This optional parameter is useful for the sandbox users as they will need to deploy and use their own lambda contract._
-
-```js live noInline
-Tezos.contract
-  .at('KT1Bki1YP1JdykrMH4iTTt7bguHsbeuUAbpG')
-  .then((contract) => {
-    return contract.views.getTotalSupply([['Unit']]).read();
-  })
-  .then((response) => {
-    println(response);
-  })
-  .catch((error) => println(`Error: ${error} ${JSON.stringify(error, null, 2)}`));
-```
-
-```js live noInline
-Tezos.contract
-  .at('KT1Bki1YP1JdykrMH4iTTt7bguHsbeuUAbpG')
-  .then((contract) => {
-    return contract.views.getBalance('tz1c1X8vD4pKV9TgV1cyosR7qdnkc8FTEyM1').read();
-  })
-  .then((response) => {
-    println(response);
-  })
-  .catch((error) => println(`Error: ${error} ${JSON.stringify(error, null, 2)}`));
-```
-
-**How to deploy a lambda contract (sandbox users):**
-
-```js
-import { VIEW_LAMBDA } from '@taquito/taquito';
-
-const op = await tezos.contract.originate({
-  code: VIEW_LAMBDA.code,
-  storage: VIEW_LAMBDA.storage,
-});
-
-const lambdaContract = await op.contract();
-const lambdaContractAddress = lambdaContract.address;
-```
-
-:::note
-Taquito internally contains a list of lambda contracts. Thus, no need to deploy a lambda contract if you are using Mainnet, Delphinet, or Carthagenet. Taquito will detect the current network and use the appropriate lambda contract.
-:::
-
-**More examples:**
-
-```js live noInline
-Tezos.contract
-  .at('KT1MB4fe2b9euiMk1W4evxnfQHbq8FB5Yrbe')
-  .then((contract) => {
-    return contract.views
-      .balance_of([{ owner: 'tz1c1X8vD4pKV9TgV1cyosR7qdnkc8FTEyM1', token_id: '0' }])
-      .read();
-  })
-  .then((response) => {
-    println(JSON.stringify(response, null, 2));
-  })
-  .catch((error) => println(`Error: ${error} ${JSON.stringify(error, null, 2)}`));
-```
-
-```js live noInline
-Tezos.contract
-  .at('KT1MeKubyqYXaXqEdjZmaxJffeMz5oAvnRrV')
-  .then((contract) => {
-    return contract.views.getBalance('tz1h3rQ8wBxFd8L9B3d7Jhaawu6Z568XU3xY').read();
-  })
-  .then((response) => {
-    println(JSON.stringify(response, null, 2));
-  })
-  .catch((error) => println(`Error: ${error} ${JSON.stringify(error, null, 2)}`));
->>>>>>> 4fae08bd
 ```