--- conflicted
+++ resolved
@@ -124,14 +124,9 @@
 #### Inspect parameter
 
 ```js live noInline
-<<<<<<< HEAD
 // import { TezosToolkit, MichelsonMap } from '@taquito/taquito';
 // const Tezos = new TezosToolkit('https://api.tez.ie/rpc/carthagenet')
 // import { importKey } from '@taquito/signer';
-=======
-import { TezosToolkit, MichelsonMap } from '@taquito/taquito';
-// const Tezos = new TezosToolkit('https://api.tez.ie/rpc/carthagenet');
->>>>>>> d0b8e242
 
 importKey(Tezos, emailExample, passwordExample, mnemonicExample, secretExample)
 .then(signer => {
@@ -147,14 +142,9 @@
 #### Call the set_child_record function when all the arguments are defined
 
 ```js live noInline
-<<<<<<< HEAD
 // import { TezosToolkit, MichelsonMap } from '@taquito/taquito';
 // const Tezos = new TezosToolkit('https://api.tez.ie/rpc/carthagenet')
 // import { importKey } from '@taquito/signer';
-=======
-import { TezosToolkit, MichelsonMap } from '@taquito/taquito';
-// const Tezos = new TezosToolkit('https://api.tez.ie/rpc/carthagenet');
->>>>>>> d0b8e242
 
 importKey(Tezos, emailExample, passwordExample, mnemonicExample, secretExample)
 .then(signer => {
@@ -183,15 +173,9 @@
 The `address %address` and the `nat %ttl` of the `set_child_record` function are optional. If we want one or both to be null, we must specify the value of the argument as `null` or `undefined`.
 
 ```js live noInline
-<<<<<<< HEAD
 // import { TezosToolkit, MichelsonMap } from '@taquito/taquito';
 // const Tezos = new TezosToolkit('https://api.tez.ie/rpc/carthagenet')
 // import { importKey } from '@taquito/signer';
-=======
-import { TezosToolkit, MichelsonMap } from '@taquito/taquito';
-// const Tezos = new TezosToolkit('https://api.tez.ie/rpc/carthagenet');
-
->>>>>>> d0b8e242
 
 importKey(Tezos, emailExample, passwordExample, mnemonicExample, secretExample)
 .then(signer => {
