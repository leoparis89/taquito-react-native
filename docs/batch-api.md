--- conflicted
+++ resolved
@@ -1,155 +1,3 @@
-<<<<<<< HEAD
----
-title: Batch API
-id: batch_API
-author: Claude Barde
----
-
-## What is the Batch API?
-
-Taquito provides a simple way of forging and sending transactions to the blockchain, whether you wish to send a few tez to a certain address or interact with a smart contract. Each Tezos account holds a counter that increments every time an operation is included in a block on the network. This feature prevents users from sending two or multiple transactions in a row as illustrated in this code snippet:
-
-```js
-/*
- * ONE OF THESE TRANSACTIONS WILL FAIL
- * AND YOU WILL GET AN ERROR MESSAGE
- */
-const op1 = await contract.methods.interact('tezos').send();
-const op2 = await contract.methods.wait([['unit']]).send();
-
-await op1.confirmation();
-await op2.confirmation();
-
-/*
- * Error Message returned by the node:
- * "Error while applying operation opWH2nEcmmzUwK4T6agHg3bn9GDR7fW1ynqWL58AVRAb7aZFciD:
- * branch refused (Error:
- * Counter 1122148 already used for contract tz1VSUr8wwNhLAzempoch5d6hLRiTh8Cjcjb (expected 1122149))"
- */
-```
-
-Tracking the confirmation of transactions and the update of the transaction counter can be very frustrating and cumbersome, this is why Taquito provides the Batch API. The Batch API allows you to group all your transactions together and emit them at once under the same transaction counter value and the same transaction hash.
-
-## How does it work?
-
-The `TezosToolkit` object exposes a method called `batch`. Subsequently, the returned object exposes 6 different methods that can be concatenated according to the number of transactions to emit.
-
-```js
-import { TezosToolkit } from '@taquito/taquito';
-
-const Tezos = new TezosToolkit('RPC address here');
-const batch = await Tezos.batch();
-
-// Add here the operations to be emitted together
-
-const batchOp = await batch.send();
-console.log('Operation hash:', batchOp.hash);
-await batchOp.confirmation();
-```
-
-After concatenating the different methods to batch operations together, a single transaction is created and broadcast with a single operation hash returned. As for any other transaction created by Taquito, you then wait for a determined number of confirmations.
-
-#### - The `withTransfer` method
-
-This method allows you to add a transfer of tez to the batched operations. It takes an object as a parameter with 4 properties. Two of them are mandatory: `to` indicates the recipient of the transfer and `amount` indicates the amount of tez to be transferred. Two other properties are optional: if `mutez` is set to `true`, the value specified in `amount` is considered to be in mutez. The `parameter` property takes an object where you can indicate an entrypoint and a value for the transfer.
-
-```js
-const batch = await Tezos.batch()
-  .withTransfer({ to: 'tz1ZfrERcALBwmAqwonRXYVQBDT9BjNjBHJu', amount: 2 })
-  .withTransfer({ to: 'tz1VSUr8wwNhLAzempoch5d6hLRiTh8Cjcjb', amount: 4000000, mutez: true })
-  .withTransfer({ to: 'tz1aSkwEot3L2kmUvcoxzjMomb9mvBNuzFK6', amount: 3 });
-```
-
-#### - The `withOrigination` method
-
-This method allows you to add the origination of one or multiple contracts to an existing batch of operations. It takes an object as a parameter with 4 properties. The `code` property is mandatory and can be a string representing the plain Michelson code or the JSON representation of the Michelson contract. The parameter object must also include an `init` or `storage` property: when `init` is specified, `storage` is optional and vice-versa. `init` is the initial storage object value that can be either Micheline or JSON encoded. `storage` is a JavaScript representation of a storage object. Optionally, you can also indicate a `balance` for the newly created contract and a `delegate`.
-
-```js
-const batch = await Tezos.batch()
-  .withTransfer({ to: 'tz1ZfrERcALBwmAqwonRXYVQBDT9BjNjBHJu', amount: 2 })
-  .withOrigination({
-    code: validCode,
-    storage: initialStorage,
-    balance: 2,
-    delegate: 'tz1VSUr8wwNhLAzempoch5d6hLRiTh8Cjcjb',
-  });
-```
-
-#### - The `withDelegation` method
-
-This simple method allows batching multiple delegation transactions. The method takes an object as a parameter with a single property: the address of the delegate.
-
-```js
-const batch = await Tezos.batch().withDelegation({
-  delegate: 'tz1VSUr8wwNhLAzempoch5d6hLRiTh8Cjcjb',
-});
-```
-
-#### - The `withContractCall` method
-
-This method may be one of the most useful ones as it allows you to batch and emit multiple contract calls under one transaction. The parameter is also pretty simple: it takes the function you would call on the contract abstraction object if you would send a single transaction.
-
-```js
-const batch = await Tezos.batch()
-  .withContractCall(contract.methods.interact('tezos'))
-  .withContractCall(contract.methods.wait([['unit']]));
-```
-
-#### - The `with` method
-
-If you prefer having an array that contains objects with the different transactions you want to emit, you can use the `with` method. It allows you to group transactions as objects instead of concatenating function calls. The object you use expects the same properties as the parameter of the corresponding method with an additional `kind` property that indicates the kind of transaction you want to emit (a handy `opKind` enum is [exported from the Taquito package](https://github.com/ecadlabs/taquito/blob/master/packages/taquito-rpc/src/opkind.ts) with the valid values for the `kind` property).
-
-```js
-import { OpKind } from '@taquito/taquito';
-
-const batch = await Tezos.batch([
-  {
-    kind: OpKind.TRANSACTION,
-    to: 'tz1ZfrERcALBwmAqwonRXYVQBDT9BjNjBHJu',
-    amount: 2000000,
-    mutez: true,
-  },
-  {
-    kind: OpKind.ORIGINATION,
-    balance: '1',
-    code: validCode,
-    storage: 0,
-  },
-  {
-    kind: OpKind.DELEGATION,
-    delegate: 'tz1VSUr8wwNhLAzempoch5d6hLRiTh8Cjcjb',
-  },
-]);
-```
-
-> Note: you cannot make contract calls with this method.
-
-#### - The `send` method
-
-After batching all the necessary operations together, you must use the `send` method to emit them. This step is very similar to what you would do to emit a single transaction.
-
-```js
-const batch = await Tezos.batch();
-/*
- * Here happens all the operation batching
- */
-const batchOp = await batch.send();
-console.log('Operation hash:', batchOp.hash);
-await batchOp.confirmation();
-```
-
-Like with other operations created by Taquito, the `send` method is a promise that returns an object where the operation hash is available under the `hash` property and where you can wait for the `confirmation` method to confirm the transaction (taking as a parameter the number of confirmations you would like to receive).
-
-## What are the limitations?
-
-The limitations of batched operations are within the constraints of single processes. For example, the gas limit of the Tezos blockchain limits the number of functions that can batch together.
-In addition to that, only a single account can sign batched operations.
-
-## References
-
-- [Integration tests](https://github.com/ecadlabs/taquito/blob/master/integration-tests/batch-api.spec.ts)
-- [Documentation](https://tezostaquito.io/typedoc/classes/_taquito_taquito.walletoperationbatch-2.html)
-=======
 ---
 title: Batch API
 id: batch_API
@@ -299,6 +147,4 @@
 ## References
 
 - [Integration tests](https://github.com/ecadlabs/taquito/blob/master/integration-tests/batch-api.spec.ts)
-- [Documentation](https://tezostaquito.io/typedoc/classes/_taquito_taquito.walletoperationbatch-2.html)
->>>>>>> master
->>>>>>> 493acc0f
+- [Documentation](https://tezostaquito.io/typedoc/classes/_taquito_taquito.walletoperationbatch-2.html)