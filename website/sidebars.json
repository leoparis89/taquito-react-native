{
    "docs": [
        {
            "type": "category",
            "label": "General",
            "items": [
                "quick_start",
                "boilerplate",
                "making_transfers",
                "originate",
                "set_delegate",
                "smartcontracts",
<<<<<<< HEAD
                "lambda_view"
=======
                "estimate",
                "validators"
>>>>>>> 032ca78f
            ]
        },
        {
            "type": "category",
            "label": "Signer",
            "items": [
                "inmemory_signer",
                "tezbridge_signer"
            ]
        },
        {
            "type": "link",
            "label": "TypeDoc Reference",
            "href": "https://tezostaquito.io/typedoc"
        }
    ]
}<|MERGE_RESOLUTION|>--- conflicted
+++ resolved
@@ -10,12 +10,9 @@
                 "originate",
                 "set_delegate",
                 "smartcontracts",
-<<<<<<< HEAD
                 "lambda_view"
-=======
                 "estimate",
                 "validators"
->>>>>>> 032ca78f
             ]
         },
         {
