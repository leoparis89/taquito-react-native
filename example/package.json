--- conflicted
+++ resolved
@@ -1,11 +1,7 @@
 {
   "name": "@taquito/example",
   "private": true,
-<<<<<<< HEAD
-  "version": "8.0.5-pack.1",
-=======
   "version": "8.0.6-beta.0",
->>>>>>> 10d0414b
   "scripts": {
     "example:at": "node -r ts-node/register --preserve-symlinks contract-schema.ts",
     "example:origination": "node -r ts-node/register --preserve-symlinks contract-origination.ts",
@@ -20,17 +16,10 @@
   },
   "dependencies": {
     "@ledgerhq/hw-transport-node-hid": "^5.43.0",
-<<<<<<< HEAD
-    "@taquito/ledger-signer": "^8.0.5-pack.1",
-    "@taquito/michel-codec": "^8.0.5-pack.1",
-    "@taquito/signer": "^8.0.5-pack.1",
-    "@taquito/taquito": "^8.0.5-pack.1"
-=======
     "@taquito/ledger-signer": "^8.0.6-beta.0",
     "@taquito/michel-codec": "^8.0.6-beta.0",
     "@taquito/signer": "^8.0.6-beta.0",
     "@taquito/taquito": "^8.0.6-beta.0"
->>>>>>> 10d0414b
   },
   "devDependencies": {
     "ts-node": "^9.1.1"
