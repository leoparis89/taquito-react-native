--- conflicted
+++ resolved
@@ -17,17 +17,11 @@
     "example:scan-path-ledger": "node -r ts-node/register --preserve-symlinks scan-path-ledger.ts"
   },
   "dependencies": {
-<<<<<<< HEAD
     "@ledgerhq/hw-transport-node-hid": "^5.22.0",
     "@taquito/ledger-signer": "^6.4.0-ledger.0",
-    "@taquito/michel-codec": "^6.3.5-beta.0",
-    "@taquito/signer": "^6.3.5-beta.0",
-    "@taquito/taquito": "^6.3.5-beta.0"
-=======
     "@taquito/michel-codec": "^6.4.0-ledger.0",
     "@taquito/signer": "^6.4.0-ledger.0",
     "@taquito/taquito": "^6.4.0-ledger.0"
->>>>>>> b5a01557
   },
   "devDependencies": {
     "ts-node": "^8.10.2"
